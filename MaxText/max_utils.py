--- conflicted
+++ resolved
@@ -535,7 +535,6 @@
   )
 
 
-<<<<<<< HEAD
 def init_decode_state(apply_fn, params):
   """Init train state with null opt state for decode."""
   state = train_state.TrainState(step=0, apply_fn=apply_fn, params=params, tx=None, opt_state={})  # type: ignore
@@ -739,8 +738,6 @@
   return optax.join_schedules(pieces, boundaries)
 
 
-=======
->>>>>>> 8d7c3f9e
 # Cross entropy implementation is taken from original T5X codebase:
 # https://github.com/google-research/t5x/blob/ace831eea1e2742b4299cd1a9af7e4f302038351/t5x/losses.py#L25-L101
 @jax.custom_vjp
