"""
Copyright 2023 Google LLC

Licensed under the Apache License, Version 2.0 (the "License");
you may not use this file except in compliance with the License.
You may obtain a copy of the License at

     https://www.apache.org/licenses/LICENSE-2.0

Unless required by applicable law or agreed to in writing, software
distributed under the License is distributed on an "AS IS" BASIS,
WITHOUT WARRANTIES OR CONDITIONS OF ANY KIND, either express or implied.
See the License for the specific language governing permissions and
limitations under the License.
"""

"""Create an Orbax CheckpointManager with specified (Async or not) Checkpointer."""

from typing import Any, Optional, Union
from absl import flags
from etils import epath
from flax.training import train_state
import grain.python as grain
import jax
import max_logging
from multihost_dataloading import MultiHostDataLoadIterator
import numpy as np
import orbax.checkpoint as ocp
import orbax.checkpoint.experimental.emergency.checkpoint_manager as emergency_checkpoint_manager
import orbax.checkpoint.experimental.emergency.replicator_checkpoint_manager as emergency_replicator_checkpoint_manager

# pylint: disable=too-many-positional-arguments

CheckpointManager = ocp.CheckpointManager
CheckpointManagerOptions = ocp.CheckpointManagerOptions
PyTreeCheckpointHandler = ocp.PyTreeCheckpointHandler
LocalCheckpointOptions = emergency_checkpoint_manager.LocalCheckpointOptions
PersistentCheckpointOptions = emergency_checkpoint_manager.PersistentCheckpointOptions

abstract_logger = ocp.logging.abstract_logger
# cloud_logger = ocp.logging.cloud_logger


def create_orbax_checkpoint_manager(
    checkpoint_dir: str,
    enable_checkpointing: bool,
    use_async: bool,
    save_interval_steps: int,
    dataset_type: Optional[str] = "tfds",
    orbax_logger: Optional[abstract_logger.AbstractLogger] = None,
    use_ocdbt: bool = True,
    use_zarr3: bool = True,
):
  """Returns specified Orbax (async or not) CheckpointManager or None if checkpointing is disabled."""
  if not enable_checkpointing:
    max_logging.log("Checkpointing disabled, not creating checkpoint manager.")
    return None
  max_logging.log("Creating checkpoint manager...")
  p = epath.Path(checkpoint_dir)

  if dataset_type == "grain":
    item_names = ("items", "iter")
  else:
    item_names = ("items",)

  # local storage checkpoint needs parent directory created
  p.mkdir(exist_ok=True, parents=True)
  # we need to use ocdbt and zarr3 to control max file size in the checkpoint
  # omitting `iter` uses default handler for `iter`
  item_handlers = {"items": PyTreeCheckpointHandler(use_ocdbt=use_ocdbt, use_zarr3=use_zarr3)}
  mngr = CheckpointManager(
      p,
      item_names=item_names,
      item_handlers=item_handlers,
      options=CheckpointManagerOptions(
          create=True,
          save_interval_steps=save_interval_steps,
          enable_async_checkpointing=use_async,
      ),
      logger=orbax_logger,
  )
  max_logging.log("Checkpoint manager created!")
  return mngr


def create_orbax_emergency_checkpoint_manager(
    local_checkpoint_dir: str,
    persistent_checkpoint_dir: str,
    global_mesh: jax.sharding.Mesh,
    abstract_state: Any,
    local_save_interval_steps: int,
    persistent_save_interval_steps: int,
    orbax_logger: Optional[abstract_logger.AbstractLogger] = None,
):
  """Returns an emergency checkpoint manager."""
  flags.FLAGS.experimental_orbax_use_distributed_process_id = True
  max_logging.log("Creating emergency checkpoint manager...")

  options = emergency_checkpoint_manager.CheckpointManagerOptions(
      local=LocalCheckpointOptions(save_interval_steps=local_save_interval_steps),
      persistent=PersistentCheckpointOptions(save_interval_steps=persistent_save_interval_steps),
  )
  manager = emergency_checkpoint_manager.CheckpointManager(
      local_checkpoint_dir,
      epath.Path(persistent_checkpoint_dir),
      global_mesh=global_mesh,
      abstract_state=abstract_state,
      options=options,
      logger=orbax_logger,
  )

  max_logging.log("Emergency checkpoint manager created!")
  return manager


def create_orbax_emergency_replicator_checkpoint_manager(
    local_checkpoint_dir: str,
    save_interval_steps: int,
    global_mesh: jax.sharding.Mesh,
):
  """Returns an emergency replicator checkpoint manager."""
  flags.FLAGS.experimental_orbax_use_distributed_process_id = True
  max_logging.log("Creating emergency replicator checkpoint manager...")

  options = emergency_replicator_checkpoint_manager.ReplicatorCheckpointManagerOptions(
      save_interval_steps=save_interval_steps,
  )
  manager = emergency_replicator_checkpoint_manager.ReplicatorCheckpointManager(
      epath.Path(local_checkpoint_dir),
      options,
      global_mesh=global_mesh,
  )

  max_logging.log("Emergency replicator checkpoint manager created!")
  return manager


def print_save_message(step, async_checkpointing):
  if async_checkpointing:
    max_logging.log(f"Started an asynchronous checkpoint save for step {step}")
  else:
    max_logging.log(f"Saved a checkpoint at step {step}.")


def _find_idx(array: np.ndarray, replica_axis_idx: int):
  """Returns the index along given dimension that the current host belongs to."""
  idx = None
  for idx, val in np.ndenumerate(array):
    if val.process_index == jax.process_index():
      break
  return idx[replica_axis_idx]


def _replica_devices(device_array: np.ndarray, replica_axis_idx: int):
  """Returns the devices from the replica that current host belongs to.

  Replicas are assumed to be restricted to the first axis.

  Args:
    device_array: devices of the mesh that can be obtained by mesh.devices()
    replica_axis_idx: axis dimension along which replica is taken

  Returns:
    devices inside the replica that current host is in
  """
  idx = _find_idx(device_array, replica_axis_idx)
  replica_result = np.take(device_array, idx, axis=replica_axis_idx)
  return np.expand_dims(replica_result, axis=replica_axis_idx)


def load_state_if_possible(
    checkpoint_manager: Union[CheckpointManager, None],
    data_iterator: Union[MultiHostDataLoadIterator, None],
    load_parameters_from_path: str,
    load_full_state_from_path: str,
    abstract_unboxed_pre_state: train_state.TrainState,
    enable_single_replica_ckpt_restoring: Optional[bool] = False,
    dataset_type: Optional[str] = "tfds",
<<<<<<< HEAD
    step: Optional[int] = None,
=======
    step: int = -1,  # -1 means latest
>>>>>>> 1c47a6df
):
  """Loads TrainState as possible from the inputs.

  Args:
    checkpoint_manager: if the checkpoint_manager has a valid checkpoint, return
      that TrainState. This enables a full reload of a run in progress.
    load_parameters_from_path: if there is no checkpoint in the checkpoint manager,
      load parameters from a parameter only checkpoint at this path.
    load_full_state_from_path: if there is no checkpoint in the checkpoint manager,
      load full state from a full state checkpoint at this path.
    abstract_unboxed_pre_state: an unboxed, abstract TrainState that Orbax
      matches type against.
    enable_single_replica_ckpt_restoring: bool flag for restoring checkpoitn
      with SingleReplicaArrayHandler

  Returns:
    A tuple of (train_state, train_state_params) where full_train_state captures
     a full reload and train_state_params just the params for a partial reload.
     At most one will be non-None. Both can be None if neither checkpoint is
     set.
  """

  if checkpoint_manager is not None:
    max_logging.log("checkpoint manager exists so trying to load this run's existing checkpoint")

<<<<<<< HEAD
    step_to_load = checkpoint_manager.latest_step() if step is None else step

    if step_to_load is not None:
      if checkpoint_manager.latest_step() == step_to_load:
        max_logging.log(
            f"restoring from this run's directory latest step \
            {step_to_load}"
        )
      else:
        max_logging.log(
            f"restoring from this run's directory step {step_to_load}"
        )
=======
    step = checkpoint_manager.latest_step() if step < 0 else step
    if step is not None:
      max_logging.log(f"restoring from this run's directory step {step}")
>>>>>>> 1c47a6df

      def map_to_pspec(data):
        pspec = data.sharding.spec
        mesh = data.sharding.mesh
        if not enable_single_replica_ckpt_restoring:
          return ocp.type_handlers.ArrayRestoreArgs(mesh=mesh, mesh_axes=pspec)
        replica_axis_index = 0
        replica_devices = _replica_devices(mesh.devices, replica_axis_index)
        replica_mesh = jax.sharding.Mesh(replica_devices, mesh.axis_names)
        single_replica_sharding = jax.sharding.NamedSharding(replica_mesh, pspec)

        return ocp.type_handlers.SingleReplicaArrayRestoreArgs(
            sharding=jax.sharding.NamedSharding(mesh, pspec),
            single_replica_sharding=single_replica_sharding,
            global_shape=data.shape,
            dtype=data.dtype,
        )

      if enable_single_replica_ckpt_restoring:
        array_handler = ocp.type_handlers.SingleReplicaArrayHandler(
            replica_axis_index=0,
            broadcast_memory_limit_bytes=1024 * 1024 * 1000,  # 1000 MB limit
        )
        ocp.type_handlers.register_type_handler(jax.Array, array_handler, override=True)

      restore_args = jax.tree_util.tree_map(
          map_to_pspec,
          abstract_unboxed_pre_state,
      )

      if isinstance(checkpoint_manager, emergency_checkpoint_manager.CheckpointManager):
        return (
            checkpoint_manager.restore(
<<<<<<< HEAD
                step_to_load,
=======
                step,
>>>>>>> 1c47a6df
                args=ocp.args.PyTreeRestore(item=abstract_unboxed_pre_state, restore_args=restore_args),
            ),
            None,
        )
      if (
          dataset_type == "grain"
          and data_iterator is not None
<<<<<<< HEAD
          and (checkpoint_manager.directory / str(step_to_load) / "iter").exists()
      ):
        return (
            checkpoint_manager.restore(
                step_to_load,
=======
          and (checkpoint_manager.directory / str(step) / "iter").exists()
      ):
        return (
            checkpoint_manager.restore(
                step,
>>>>>>> 1c47a6df
                args=ocp.args.Composite(
                    items=ocp.args.PyTreeRestore(
                        item=abstract_unboxed_pre_state,
                        restore_args=restore_args,
                    ),
                    iter=grain.PyGrainCheckpointRestore(data_iterator.local_iterator),
                ),
            ),
            None,
        )
      else:
        return (
            checkpoint_manager.restore(
<<<<<<< HEAD
                step_to_load,
=======
                step,
>>>>>>> 1c47a6df
                args=ocp.args.Composite(
                    items=ocp.args.PyTreeRestore(
                        item=abstract_unboxed_pre_state,
                        restore_args=restore_args,
                    )
                ),
            ),
            None,
        )

  if load_parameters_from_path != "":
    restored_params = load_params_from_path(load_parameters_from_path, abstract_unboxed_pre_state.params)
    return None, restored_params
  elif load_full_state_from_path != "":
    max_logging.log(f"restoring full state from {load_full_state_from_path=}")
    p = epath.Path(load_full_state_from_path)
    ckptr = ocp.StandardCheckpointer()
    restored = ckptr.restore(p, abstract_unboxed_pre_state)
    return {"items": restored}, None

  else:
    max_logging.log("No existing checkpoints found, not restoring checkpoint.")
    return None, None


def setup_checkpoint_logger(config):
    return None

# def setup_checkpoint_logger(config) -> cloud_logger.CloudLogger | None:
#   """Setup checkpoint logger.
#   Args:
#     config
#   Returns:
#     CloudLogger
#   """
#   orbax_cloud_logger = None
#   max_logging.log("Setting up checkpoint logger...")
#   if config.enable_checkpoint_cloud_logger:
#     logger_name = f"goodput_{config.run_name}"
#     options = cloud_logger.CloudLoggerOptions(job_name=config.run_name, logger_name=logger_name)
#     orbax_cloud_logger = cloud_logger.CloudLogger(options=options)
#     max_logging.log("Successfully set up checkpoint cloud logger.")
#     return orbax_cloud_logger
# 
#   return orbax_cloud_logger


def load_params_from_path(load_parameters_from_path, abstract_unboxed_params):
  """Load decode params from checkpoint at specified path."""
  assert load_parameters_from_path, "load_parameters_from_path is not defined."
  max_logging.log(f"restoring params from {load_parameters_from_path}")
  ckpt = epath.Path(load_parameters_from_path)
  ckptr = ocp.PyTreeCheckpointer()
  # This is a memory optimization. We don't want to restore the entire checkpoint - only the params.
  # Rather than pass the entire abstract state, which could unnecessarily restore opt_state and such and waste
  # memory, we instead specify here that we are just restoring the params field of the checkpoint
  # (which itself may be a dictionary containing a key named 'params').
  restore_args = ocp.checkpoint_utils.construct_restore_args(abstract_unboxed_params)
  restored = ckptr.restore(
      ckpt, item={"params": abstract_unboxed_params}, transforms={}, restore_args={"params": restore_args}
  )
  return restored["params"]


def save_params_to_path(checkpoint_dir, params):
  """Save decode params in checkpoint at specified path."""
  assert checkpoint_dir, "checkpoint_dir is not defined."
  orbax_checkpointer = ocp.PyTreeCheckpointer()
  orbax_checkpointer.save(checkpoint_dir, {"params": params}, force=True)
  print(f"Quantized params checkpoint saved at: {checkpoint_dir}")<|MERGE_RESOLUTION|>--- conflicted
+++ resolved
@@ -176,11 +176,7 @@
     abstract_unboxed_pre_state: train_state.TrainState,
     enable_single_replica_ckpt_restoring: Optional[bool] = False,
     dataset_type: Optional[str] = "tfds",
-<<<<<<< HEAD
-    step: Optional[int] = None,
-=======
     step: int = -1,  # -1 means latest
->>>>>>> 1c47a6df
 ):
   """Loads TrainState as possible from the inputs.
 
@@ -206,24 +202,9 @@
   if checkpoint_manager is not None:
     max_logging.log("checkpoint manager exists so trying to load this run's existing checkpoint")
 
-<<<<<<< HEAD
-    step_to_load = checkpoint_manager.latest_step() if step is None else step
-
-    if step_to_load is not None:
-      if checkpoint_manager.latest_step() == step_to_load:
-        max_logging.log(
-            f"restoring from this run's directory latest step \
-            {step_to_load}"
-        )
-      else:
-        max_logging.log(
-            f"restoring from this run's directory step {step_to_load}"
-        )
-=======
     step = checkpoint_manager.latest_step() if step < 0 else step
     if step is not None:
       max_logging.log(f"restoring from this run's directory step {step}")
->>>>>>> 1c47a6df
 
       def map_to_pspec(data):
         pspec = data.sharding.spec
@@ -257,11 +238,7 @@
       if isinstance(checkpoint_manager, emergency_checkpoint_manager.CheckpointManager):
         return (
             checkpoint_manager.restore(
-<<<<<<< HEAD
-                step_to_load,
-=======
                 step,
->>>>>>> 1c47a6df
                 args=ocp.args.PyTreeRestore(item=abstract_unboxed_pre_state, restore_args=restore_args),
             ),
             None,
@@ -269,19 +246,11 @@
       if (
           dataset_type == "grain"
           and data_iterator is not None
-<<<<<<< HEAD
-          and (checkpoint_manager.directory / str(step_to_load) / "iter").exists()
-      ):
-        return (
-            checkpoint_manager.restore(
-                step_to_load,
-=======
           and (checkpoint_manager.directory / str(step) / "iter").exists()
       ):
         return (
             checkpoint_manager.restore(
                 step,
->>>>>>> 1c47a6df
                 args=ocp.args.Composite(
                     items=ocp.args.PyTreeRestore(
                         item=abstract_unboxed_pre_state,
@@ -295,11 +264,7 @@
       else:
         return (
             checkpoint_manager.restore(
-<<<<<<< HEAD
-                step_to_load,
-=======
                 step,
->>>>>>> 1c47a6df
                 args=ocp.args.Composite(
                     items=ocp.args.PyTreeRestore(
                         item=abstract_unboxed_pre_state,
@@ -343,7 +308,7 @@
 #     orbax_cloud_logger = cloud_logger.CloudLogger(options=options)
 #     max_logging.log("Successfully set up checkpoint cloud logger.")
 #     return orbax_cloud_logger
-# 
+#
 #   return orbax_cloud_logger
 
 
