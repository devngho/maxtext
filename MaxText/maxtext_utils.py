--- conflicted
+++ resolved
@@ -408,34 +408,6 @@
     current_level = current_level[key]
   return current_level
 
-<<<<<<< HEAD
-def calc_token_count(example_batch, column_name="text"):
-  return jax.numpy.sum(example_batch["s_token_count_"+column_name])
-
-def calc_rows(example_batch, column_name="text"):
-  return jax.numpy.sum(example_batch["s_rows_count_"+column_name])
-
-def setup_batch_metrics_creator(config, mesh, is_eval=False):
-  """Setup additional batch metrics for training"""
-  data_pspec = P(*config.data_sharding)
-  data_sharding = jax.tree_util.tree_map(lambda p: jax.sharding.NamedSharding(mesh, p), data_pspec)
-  in_shardings = (data_sharding, )  # batch
-  out_shardings = None  # metrics
-
-  metrics_creator = {}
-
-  if config.hf_token_counter:
-    for column_name in config.train_data_columns if not is_eval else config.eval_data_columns:
-      metrics_creator[f"tokens_count_{column_name}"] = jax.jit(lambda x: calc_token_count(x, column_name), in_shardings=in_shardings, out_shardings=out_shardings)
-  if config.hf_row_counter:
-    for column_name in config.train_data_columns if not is_eval else config.eval_data_columns:
-      metrics_creator[f"rows_count_{column_name}"] = jax.jit(lambda x: calc_rows(x, column_name), in_shardings=in_shardings, out_shardings=out_shardings)
-
-  def get_metrics(batch):
-    return {k: v(batch) for k, v in metrics_creator.items()}
-
-  return get_metrics
-=======
 
 def init_decode_state(apply_fn, params):
   """Init train state with null opt state for decode."""
@@ -792,4 +764,30 @@
     boundaries.append(warmup_steps + cos_steps + constant_zero_steps)
 
   return optax.join_schedules(pieces, boundaries)
->>>>>>> 8d7c3f9e
+
+def calc_token_count(example_batch, column_name="text"):
+  return jax.numpy.sum(example_batch["s_token_count_"+column_name])
+
+def calc_rows(example_batch, column_name="text"):
+  return jax.numpy.sum(example_batch["s_rows_count_"+column_name])
+
+def setup_batch_metrics_creator(config, mesh, is_eval=False):
+  """Setup additional batch metrics for training"""
+  data_pspec = P(*config.data_sharding)
+  data_sharding = jax.tree_util.tree_map(lambda p: jax.sharding.NamedSharding(mesh, p), data_pspec)
+  in_shardings = (data_sharding, )  # batch
+  out_shardings = None  # metrics
+
+  metrics_creator = {}
+
+  if config.hf_token_counter:
+    for column_name in config.train_data_columns if not is_eval else config.eval_data_columns:
+      metrics_creator[f"tokens_count_{column_name}"] = jax.jit(lambda x: calc_token_count(x, column_name), in_shardings=in_shardings, out_shardings=out_shardings)
+  if config.hf_row_counter:
+    for column_name in config.train_data_columns if not is_eval else config.eval_data_columns:
+      metrics_creator[f"rows_count_{column_name}"] = jax.jit(lambda x: calc_rows(x, column_name), in_shardings=in_shardings, out_shardings=out_shardings)
+
+  def get_metrics(batch):
+    return {k: v(batch) for k, v in metrics_creator.items()}
+
+  return get_metrics