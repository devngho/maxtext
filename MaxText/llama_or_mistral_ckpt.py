--- conflicted
+++ resolved
@@ -947,11 +947,7 @@
 
   # decoder norm scale ###########################################
   max_logging.log("Processing decoder norm scale")
-<<<<<<< HEAD
-  decoder_norm_scale = chkpt_vars[0]["norm.weight"].type(torch.float32).numpy()
-=======
   decoder_norm_scale = chkpt_vars[0]["norm.weight"].type(torch.float32).numpy().astype(CAST_DTYPE)
->>>>>>> 8d7c3f9e
   jax_weights["decoder"]["decoder_norm"]["scale"] = decoder_norm_scale
 
   logging.debug("Memory usage: %f GB", mem_info.memory_info().rss / (1024**3))
@@ -959,11 +955,7 @@
   # logits dense #################################################
   max_logging.log("Processing logits dense")
   logits_dense = np.concatenate(
-<<<<<<< HEAD
-      [var["output.weight"].type(torch.float32).numpy() for var in chkpt_vars], axis=0
-=======
       [var["output.weight"].type(torch.float32).numpy().astype(CAST_DTYPE) for var in chkpt_vars], axis=0
->>>>>>> 8d7c3f9e
   ).transpose()[:, :vocab_size]
   jax_weights["decoder"]["logits_dense"]["kernel"] = logits_dense
 
@@ -971,13 +963,6 @@
 
   # token embedding ##############################################
   max_logging.log("Processing token embeddings")
-<<<<<<< HEAD
-  if model_size[:6] == "llama3":
-    token_embedder = np.concatenate([var["tok_embeddings.weight"].type(torch.float32).numpy() for var in chkpt_vars], axis=0)
-  else:
-    token_embedder = np.concatenate(
-        [var["tok_embeddings.weight"].type(torch.float32).numpy() for var in chkpt_vars], axis=1
-=======
   if model_size[:6] in ["llama3", "llama4"]:
     token_embedder = np.concatenate(
         [var["tok_embeddings.weight"].type(torch.float32).numpy().astype(CAST_DTYPE) for var in chkpt_vars], axis=0
@@ -985,7 +970,6 @@
   else:
     token_embedder = np.concatenate(
         [var["tok_embeddings.weight"].type(torch.float32).numpy().astype(CAST_DTYPE) for var in chkpt_vars], axis=1
->>>>>>> 8d7c3f9e
     )[:vocab_size, :]
   jax_weights["token_embedder"]["embedding"] = token_embedder
   base_emb_dim = token_embedder.shape[1]
@@ -1005,19 +989,6 @@
   is_llama4_model = model_size[:6] == "llama4"
   has_printed_warning = False
   for layer_idx in tqdm(range(base_num_decoder_layers), desc="layers", leave=False):
-<<<<<<< HEAD
-    wq = np.concatenate(
-        [var[f"layers.{layer_idx}.attention.wq.weight"].type(torch.float32).numpy() for var in chkpt_vars], axis=0
-    ).transpose()
-    wk = np.concatenate(
-        [var[f"layers.{layer_idx}.attention.wk.weight"].type(torch.float32).numpy() for var in chkpt_vars[::wkv_step]],
-        axis=0,
-    ).transpose()
-    wv = np.concatenate(
-        [var[f"layers.{layer_idx}.attention.wv.weight"].type(torch.float32).numpy() for var in chkpt_vars[::wkv_step]],
-        axis=0,
-    ).transpose()
-=======
     # NOTE: llama4 fuses the qkv weights together, so we need to unroll them
     if is_llama4_model:
       hidden_size = model_params["base_emb_dim"]
@@ -1070,20 +1041,11 @@
     wq = wq.transpose()
     wk = wk.transpose()
     wv = wv.transpose()
->>>>>>> 8d7c3f9e
 
     wq = np.reshape(wq, [base_emb_dim, base_num_query_heads, head_dim])
     wk = np.reshape(wk, [base_emb_dim, base_num_kv_heads, head_dim])
     wv = np.reshape(wv, [base_emb_dim, base_num_kv_heads, head_dim])
 
-<<<<<<< HEAD
-    if model_size[:8] not in llama3_variants:
-        wq = permute_to_match_maxtext_rope(wq)
-        wk = permute_to_match_maxtext_rope(wk)
-
-    w_post = np.concatenate(
-        [var[f"layers.{layer_idx}.attention.wo.weight"].type(torch.float32).numpy() for var in chkpt_vars],
-=======
     if model_size[:8] not in llama3_variants and not rope_type.startswith("llama3.1"):
       wq = permute_to_match_maxtext_rope(wq)
       wk = permute_to_match_maxtext_rope(wk)
@@ -1097,7 +1059,6 @@
             var[f"layers.{layer_idx}.attention.wo.weight"].type(torch.float32).numpy().astype(CAST_DTYPE)
             for var in chkpt_vars
         ],
->>>>>>> 8d7c3f9e
         axis=1,
     )
 
@@ -1105,17 +1066,10 @@
 
     if self_attention["query"]["kernel"] is None:
       stack_shape = (base_num_decoder_layers,)
-<<<<<<< HEAD
-      self_attention["query"]["kernel"] = np.zeros(stack_shape + wq.shape, dtype=np.float32)
-      self_attention["key"]["kernel"] = np.zeros(stack_shape + wk.shape, dtype=np.float32)
-      self_attention["value"]["kernel"] = np.zeros(stack_shape + wv.shape, dtype=np.float32)
-      self_attention["out"]["kernel"] = np.zeros(stack_shape + w_post.shape, dtype=np.float32)
-=======
       self_attention["query"]["kernel"] = np.zeros(stack_shape + wq.shape, dtype=CAST_DTYPE)
       self_attention["key"]["kernel"] = np.zeros(stack_shape + wk.shape, dtype=CAST_DTYPE)
       self_attention["value"]["kernel"] = np.zeros(stack_shape + wv.shape, dtype=CAST_DTYPE)
       self_attention["out"]["kernel"] = np.zeros(stack_shape + w_post.shape, dtype=CAST_DTYPE)
->>>>>>> 8d7c3f9e
 
     self_attention["query"]["kernel"][layer_idx, ...] = wq  # pylint: disable=E1137
     self_attention["key"]["kernel"][layer_idx, ...] = wk  # pylint: disable=E1137
@@ -1145,17 +1099,6 @@
 
   # self attention layer norm and swap the layer index
   for layer_idx in tqdm(range(base_num_decoder_layers), desc="layers", leave=False):
-<<<<<<< HEAD
-    pre_self_attention_layernorm = chkpt_vars[0][f"layers.{layer_idx}.attention_norm.weight"].type(torch.float32).numpy()
-    post_self_attention_layernorm = chkpt_vars[0][f"layers.{layer_idx}.ffn_norm.weight"].type(torch.float32).numpy()
-    if layer_weight["pre_self_attention_layer_norm"]["scale"] is None:
-      stack_shape = (base_num_decoder_layers,)
-      layer_weight["pre_self_attention_layer_norm"]["scale"] = np.zeros(
-          stack_shape + pre_self_attention_layernorm.shape, dtype=np.float32
-      )
-      layer_weight["post_self_attention_layer_norm"]["scale"] = np.zeros(
-          stack_shape + post_self_attention_layernorm.shape, dtype=np.float32
-=======
     pre_self_attention_layernorm_name = (
         f"layers.{layer_idx}.attention.wqkv.layer_norm_weight"
         if is_llama4_model
@@ -1177,7 +1120,6 @@
       )
       layer_weight["post_self_attention_layer_norm"]["scale"] = np.zeros(
           stack_shape + post_self_attention_layernorm.shape, dtype=CAST_DTYPE
->>>>>>> 8d7c3f9e
       )
     layer_weight["pre_self_attention_layer_norm"]["scale"][layer_idx, ...] = pre_self_attention_layernorm  # pylint: disable=E1137
     layer_weight["post_self_attention_layer_norm"]["scale"][layer_idx, ...] = post_self_attention_layernorm  # pylint: disable=E1137
@@ -1228,21 +1170,6 @@
       if is_llama4_model:
         raise NotImplementedError("Non-MoE model conversion logic for Llama4 is not yet supported!")
       wi_0 = np.concatenate(
-<<<<<<< HEAD
-          [var[f"layers.{layer_idx}.feed_forward.w1.weight"].type(torch.float32).numpy() for var in chkpt_vars], axis=0
-      ).transpose()
-      wi_1 = np.concatenate(
-          [var[f"layers.{layer_idx}.feed_forward.w3.weight"].type(torch.float32).numpy() for var in chkpt_vars], axis=0
-      ).transpose()
-      wo = np.concatenate(
-          [var[f"layers.{layer_idx}.feed_forward.w2.weight"].type(torch.float32).numpy() for var in chkpt_vars], axis=1
-      ).transpose()
-      if layer_weight["mlp"]["wi_0"]["kernel"] is None:
-        stack_shape = (base_num_decoder_layers,)
-        layer_weight["mlp"]["wi_0"]["kernel"] = np.zeros(stack_shape + wi_0.shape, dtype=np.float32)
-        layer_weight["mlp"]["wi_1"]["kernel"] = np.zeros(stack_shape + wi_1.shape, dtype=np.float32)
-        layer_weight["mlp"]["wo"]["kernel"] = np.zeros(stack_shape + wo.shape, dtype=np.float32)
-=======
           [
               var[f"layers.{layer_idx}.feed_forward.w1.weight"].type(torch.float32).numpy().astype(CAST_DTYPE)
               for var in chkpt_vars
@@ -1268,20 +1195,11 @@
         layer_weight["mlp"]["wi_0"]["kernel"] = np.zeros(stack_shape + wi_0.shape, dtype=CAST_DTYPE)
         layer_weight["mlp"]["wi_1"]["kernel"] = np.zeros(stack_shape + wi_1.shape, dtype=CAST_DTYPE)
         layer_weight["mlp"]["wo"]["kernel"] = np.zeros(stack_shape + wo.shape, dtype=CAST_DTYPE)
->>>>>>> 8d7c3f9e
 
       layer_weight["mlp"]["wi_0"]["kernel"][layer_idx, ...] = wi_0 # pytype: disable=unsupported-operands
       layer_weight["mlp"]["wi_1"]["kernel"][layer_idx, ...] = wi_1 # pytype: disable=unsupported-operands
       layer_weight["mlp"]["wo"]["kernel"][layer_idx, ...] = wo # pytype: disable=unsupported-operands
     else:
-<<<<<<< HEAD
-      gate = np.concatenate(
-          [var[f"layers.{layer_idx}.feed_forward.gate.weight"].type(torch.float32).numpy() for var in chkpt_vars], axis=0
-      ).transpose()
-      if layer_weight["gate"]["kernel"] is None:
-        stack_shape = (base_num_decoder_layers,)
-        layer_weight["gate"]["kernel"] = np.zeros(stack_shape + gate.shape, dtype=np.float32)
-=======
       router_weight_name = (
           f"layers.{layer_idx}.feed_forward.router_DE" if is_llama4_model else f"layers.{layer_idx}.feed_forward.gate.weight"
       )
@@ -1289,7 +1207,6 @@
       if layer_weight["gate"]["kernel"] is None:
         stack_shape = (base_num_decoder_layers,)
         layer_weight["gate"]["kernel"] = np.zeros(stack_shape + gate.shape, dtype=CAST_DTYPE)
->>>>>>> 8d7c3f9e
       layer_weight["gate"]["kernel"][layer_idx, ...] = gate
 
       # TODO @jacobplatin: clean this up (since most of the logic is identical for the llama4/non-llama4 cases)
@@ -1351,48 +1268,25 @@
         # shared experts
         wi_0 = np.concatenate(
             [
-<<<<<<< HEAD
-                var[f"layers.{layer_idx}.feed_forward.experts.{k}.w1.weight"].type(torch.float32).numpy()
-=======
                 var[f"layers.{layer_idx}.feed_forward.w_in_shared_FD.weight"].type(torch.float32).numpy().astype(CAST_DTYPE)
->>>>>>> 8d7c3f9e
                 for var in chkpt_vars
             ],
             axis=0,
         ).transpose()
         wi_1 = np.concatenate(
             [
-<<<<<<< HEAD
-                var[f"layers.{layer_idx}.feed_forward.experts.{k}.w3.weight"].type(torch.float32).numpy()
-=======
                 var[f"layers.{layer_idx}.feed_forward.w_swiglu_FD.weight"].type(torch.float32).numpy().astype(CAST_DTYPE)
->>>>>>> 8d7c3f9e
                 for var in chkpt_vars
             ],
             axis=0,
         ).transpose()
         wo = np.concatenate(
             [
-<<<<<<< HEAD
-                var[f"layers.{layer_idx}.feed_forward.experts.{k}.w2.weight"].type(torch.float32).numpy()
-=======
                 var[f"layers.{layer_idx}.feed_forward.w_out_shared_DF.weight"].type(torch.float32).numpy().astype(CAST_DTYPE)
->>>>>>> 8d7c3f9e
                 for var in chkpt_vars
             ],
             axis=1,
         ).transpose()
-<<<<<<< HEAD
-        if layer_weight["mlp"]["wi_0"]["kernel"] is None:
-          stack_shape = (num_experts, base_num_decoder_layers)
-          layer_weight["mlp"]["wi_0"]["kernel"] = np.zeros(stack_shape + wi_0.shape, dtype=np.float32)
-          layer_weight["mlp"]["wi_1"]["kernel"] = np.zeros(stack_shape + wi_1.shape, dtype=np.float32)
-          layer_weight["mlp"]["wo"]["kernel"] = np.zeros(stack_shape + wo.shape, dtype=np.float32)
-        ei, li = k, layer_idx
-        layer_weight["mlp"]["wi_0"]["kernel"][ei, li, ...] = wi_0
-        layer_weight["mlp"]["wi_1"]["kernel"][ei, li, ...] = wi_1
-        layer_weight["mlp"]["wo"]["kernel"][ei, li, ...] = wo
-=======
 
         if layer_weight["shared_experts"]["wi_0"]["kernel"] is None:
           layer_weight["shared_experts"]["wi_0"]["kernel"] = np.zeros(
@@ -1440,7 +1334,6 @@
           layer_weight["mlp"]["wi_1"]["kernel"][ei, li, ...] = wi_1
           layer_weight["mlp"]["wo"]["kernel"][ei, li, ...] = wo
 
->>>>>>> 8d7c3f9e
       gc.collect()
   logging.debug("Memory usage: %f GB", mem_info.memory_info().rss / (1024**3))
 
