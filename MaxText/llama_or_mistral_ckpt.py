--- conflicted
+++ resolved
@@ -819,36 +819,21 @@
         [var[f"layers.{layer_idx}.attention.wq.weight"].type(torch.float32).numpy() for var in chkpt_vars], axis=0
     ).transpose()
     wk = np.concatenate(
-<<<<<<< HEAD
-        [var[f"layers.{layer_idx}.attention.wk.weight"].type(torch.float32).numpy() for var in chkpt_vars], axis=0
+        [var[f"layers.{layer_idx}.attention.wk.weight"].type(torch.float32).numpy() for var in chkpt_vars[::wkv_step]],
+        axis=0,
     ).transpose()
     wv = np.concatenate(
-        [var[f"layers.{layer_idx}.attention.wv.weight"].type(torch.float32).numpy() for var in chkpt_vars], axis=0
+        [var[f"layers.{layer_idx}.attention.wv.weight"].type(torch.float32).numpy() for var in chkpt_vars[::wkv_step]],
+        axis=0,
     ).transpose()
 
     wq = np.reshape(wq, [base_emb_dim, base_num_query_heads, head_dim])
     wk = np.reshape(wk, [base_emb_dim, base_num_kv_heads, head_dim])
     wv = np.reshape(wv, [base_emb_dim, base_num_kv_heads, head_dim])
-    if model_size[:8] != "llama3.1":
+
+    if model_size[:8] not in llama3_variants:
         wq = permute_to_match_maxtext_rope(wq)
         wk = permute_to_match_maxtext_rope(wk)
-=======
-        [var[f"layers.{layer_idx}.attention.wk.weight"].type(torch.float16).numpy() for var in chkpt_vars[::wkv_step]],
-        axis=0,
-    ).transpose()
-    wv = np.concatenate(
-        [var[f"layers.{layer_idx}.attention.wv.weight"].type(torch.float16).numpy() for var in chkpt_vars[::wkv_step]],
-        axis=0,
-    ).transpose()
-
-    wq = np.reshape(wq, [base_num_query_heads * head_dim, base_num_query_heads, head_dim])
-    wk = np.reshape(wk, [base_num_query_heads * head_dim, base_num_kv_heads, head_dim])
-    wv = np.reshape(wv, [base_num_query_heads * head_dim, base_num_kv_heads, head_dim])
-
-    if model_size[:8] not in llama3_variants:
-      wq = permute_to_match_maxtext_rope(wq)
-      wk = permute_to_match_maxtext_rope(wk)
->>>>>>> acb0433c
 
     w_post = np.concatenate(
         [var[f"layers.{layer_idx}.attention.wo.weight"].type(torch.float32).numpy() for var in chkpt_vars],
@@ -944,22 +929,13 @@
       ).transpose()
       if layer_weight["mlp"]["wi_0"]["kernel"] is None:
         stack_shape = (base_num_decoder_layers,)
-<<<<<<< HEAD
         layer_weight["mlp"]["wi_0"]["kernel"] = np.zeros(stack_shape + wi_0.shape, dtype=np.float32)
         layer_weight["mlp"]["wi_1"]["kernel"] = np.zeros(stack_shape + wi_1.shape, dtype=np.float32)
         layer_weight["mlp"]["wo"]["kernel"] = np.zeros(stack_shape + wo.shape, dtype=np.float32)
-      layer_weight["mlp"]["wi_0"]["kernel"][layer_idx, ...] = wi_0
-      layer_weight["mlp"]["wi_1"]["kernel"][layer_idx, ...] = wi_1
-      layer_weight["mlp"]["wo"]["kernel"][layer_idx, ...] = wo
-=======
-        layer_weight["mlp"]["wi_0"]["kernel"] = np.zeros(stack_shape + wi_0.shape, dtype=np.float16)
-        layer_weight["mlp"]["wi_1"]["kernel"] = np.zeros(stack_shape + wi_1.shape, dtype=np.float16)
-        layer_weight["mlp"]["wo"]["kernel"] = np.zeros(stack_shape + wo.shape, dtype=np.float16)
-
-      layer_weight["mlp"]["wi_0"]["kernel"][layer_idx, ...] = wi_0  # pytype: disable=unsupported-operands
-      layer_weight["mlp"]["wi_1"]["kernel"][layer_idx, ...] = wi_1  # pytype: disable=unsupported-operands
-      layer_weight["mlp"]["wo"]["kernel"][layer_idx, ...] = wo  # pytype: disable=unsupported-operands
->>>>>>> acb0433c
+
+      layer_weight["mlp"]["wi_0"]["kernel"][layer_idx, ...] = wi_0 # pytype: disable=unsupported-operands
+      layer_weight["mlp"]["wi_1"]["kernel"][layer_idx, ...] = wi_1 # pytype: disable=unsupported-operands
+      layer_weight["mlp"]["wo"]["kernel"][layer_idx, ...] = wo # pytype: disable=unsupported-operands
     else:
       gate = np.concatenate(
           [var[f"layers.{layer_idx}.feed_forward.gate.weight"].type(torch.float32).numpy() for var in chkpt_vars], axis=0
