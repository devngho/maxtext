--- conflicted
+++ resolved
@@ -244,25 +244,16 @@
     self.column_names = column_names
 
   def map(self, data):
-<<<<<<< HEAD
-    return {
-        "inputs": data[0]["inputs"],
-        "targets": data[0]["targets"],
-        "inputs_segmentation": data[1]["inputs"],
-        "targets_segmentation": data[1]["targets"],
-        "inputs_position": data[2]["inputs"],
-        "targets_position": data[2]["targets"],
+    ret = {
         "s_token_count": data[0]["s_token_count"],
         "s_rows_count": data[0]["s_rows_count"],
     }
-=======
-    ret = {}
+
     for col in self.column_names:
       ret[f"{col}"] = data[0][col]
       ret[f"{col}_segmentation"] = data[1][col]
       ret[f"{col}_position"] = data[2][col]
     return ret
->>>>>>> 1c47a6df
 
 
 @dataclasses.dataclass
