"""
Copyright 2023 Google LLC

Licensed under the Apache License, Version 2.0 (the "License");
you may not use this file except in compliance with the License.
You may obtain a copy of the License at

     https://www.apache.org/licenses/LICENSE-2.0

Unless required by applicable law or agreed to in writing, software
distributed under the License is distributed on an "AS IS" BASIS,
WITHOUT WARRANTIES OR CONDITIONS OF ANY KIND, either express or implied.
See the License for the specific language governing permissions and
limitations under the License.
"""
import math
import os
from typing import List, Union

"""Input pipeline using Huggingface datasets."""

import ml_collections
import jax
import datasets
import transformers
import grain.python as grain
import numpy as np

<<<<<<< HEAD
from input_pipeline import _input_pipeline_utils
import multihost_dataloading
import max_logging
=======
from MaxText.input_pipeline import _input_pipeline_utils
from MaxText import multihost_dataloading
>>>>>>> 1c38e141


def preprocessing_pipeline(
    dataloading_host_index,
    dataloading_host_count,
    global_mesh,
    dataset,
    data_column_names,
    tokenize,
    tokenizer_path,
    hf_access_token,
    global_batch_size,
    max_target_length,
    shuffle,
    data_shuffle_seed,
    add_bos=True,
    add_eos=True,
    packing=True,
    shift=True,
    num_threads=1,
    drop_remainder=False,
    generate_padding_example=False,
    random_access=True,
    epoch=1,
    use_dpo=None,
    use_sft=None,
    sft_train_on_completion_only=True,
    grain_worker_count=1,  # only support 0 or 1
):
  """pipeline for preprocessing HF dataset"""

  assert global_batch_size % global_mesh.size == 0, "Batch size should be divisible number of global devices."

  data_column_names_ = tuple(data_column_names)

  if shuffle:
      dataset = dataset.shuffle(seed=data_shuffle_seed)

  if use_sft:
    dataset = dataset.select_columns(data_column_names)

    supported_columns = [["prompt", "completion"], ["messages"]]
    assert any(
        set(data_column_names) == set(supported) for supported in supported_columns
    ), f"Dataset column names mismatch. Expected columns to match one of {supported_columns}, but got {data_column_names}"
    assert _input_pipeline_utils.is_conversational(
        dataset.features, data_column_names
    ), "Dataset is not in conversational format."

    if len(data_column_names) > 1:
      combined_column_name = "messages"
      dataset_features = datasets.Features(
          {combined_column_name: [{"content": datasets.Value(dtype="string"), "role": datasets.Value(dtype="string")}]}
      )
      dataset = dataset.map(
          _input_pipeline_utils.combine_columns,
          fn_kwargs={"columns": data_column_names, "data_column": combined_column_name},
          remove_columns=data_column_names,
          features=dataset_features,
      )

    data_column_names = list(dataset.features.keys())
    dataset = dataset.map(
        _input_pipeline_utils.extract_messages_and_mask, fn_kwargs={"data_column_name": data_column_names[0]}
    )
  elif tokenize:
    dataset = dataset.select_columns(data_column_names)

    tokenizer = transformers.AutoTokenizer.from_pretrained(
        tokenizer_path,
        add_bos_token=add_bos if not use_sft else False,
        add_eos_token=add_eos if not use_sft else False,
        legacy=False,
        token=hf_access_token,
    )
    if tokenizer.pad_token_id is not None:
      pad_id = tokenizer.pad_token_id
    elif tokenizer.unk_token_id is not None:
      pad_id = tokenizer.unk_token_id
    else:
      pad_id = -1

    if not random_access:
      dataset = dataset.map(
          _input_pipeline_utils.tokenization,
          batched=True,
          fn_kwargs={"hf_tokenizer": tokenizer, "truncation": True if not use_sft else False, "max_length": max_target_length - 1, "column_names": data_column_names},
      )
      dataset = dataset.select_columns(data_column_names + ["s_token_count", "s_rows_count"])
    else:
      def transform(x):
          ids = _input_pipeline_utils.tokenization(x, hf_tokenizer=tokenizer, max_length=max_target_length - 1, column_names=data_column_names_, truncation=True if not use_sft else False)

          token_counts = {'s_token_count_' + column_name:  [[len(ids[column_name][i])] for i in range(len(ids[column_name]))] for column_name in data_column_names_}
          rows_counts = {'s_rows_count_' + column_name: [[1] for _ in range(len(ids[column_name]))] for column_name in data_column_names_}

          ids.update(token_counts)
          ids.update(rows_counts)

          return ids

      dataset = dataset.with_transform(transform)
  else:
    dataset = dataset.select_columns(data_column_names + ["s_token_count_"+data_column_names[0], "s_rows_count_"+data_column_names[0]])

  if not random_access:
    dataset = _input_pipeline_utils.HFDataSource(
        dataset,
        dataloading_host_index,
        dataloading_host_count,
        num_threads,
        generate_padding_example,
        max_target_length,
        data_column_names,
    )
  else:
    dataset = _input_pipeline_utils.HFRandomAccessDataSource(
        dataset
    )

  operations = []
  if use_sft:
    operations.append(
        _input_pipeline_utils.SFTPromptMasking(
            text_column_name=data_column_names[0],
            completion_only=sft_train_on_completion_only,
            max_target_length=max_target_length,
            add_bos=add_bos,
            add_eos=add_eos,
            bos_id=tokenizer.bos_token_id,
            eos_id=tokenizer.eos_token_id,
            unk_id=pad_id,
        )
    )
    data_column_names = ("inputs", "targets")
  elif use_dpo:
    lists2array = lambda x: jax.tree.map(np.asarray, x, is_leaf=lambda x: isinstance(x, (list, tuple)))
    operations.append(grain.MapOperation(lists2array))
  else:
    assert len(data_column_names) == 1
    operations.append(_input_pipeline_utils.HFNormalizeFeatures(data_column_names[0]))
    data_column_names = ("inputs", "targets")

  if packing and not use_dpo:
    length_struct = {col: max_target_length for col in (list(data_column_names) + ["s_token_count_"+data_column_names_[0], "s_rows_count_"+data_column_names_[0]])}
    operations.append(
        grain.experimental.PackAndBatchOperation(
            batch_size=global_batch_size // jax.process_count(),
            length_struct=length_struct,
        )
    )
    operations.append(_input_pipeline_utils.ReformatPacking(list(data_column_names) + ["s_token_count_"+column_names for column_names in data_column_names_] + ["s_rows_count_"+column_names for column_names in data_column_names_]))
  else:
    operations.append(_input_pipeline_utils.PadToMaxLength(max_target_length, pad_id))
    operations.append(grain.Batch(batch_size=global_batch_size // jax.process_count(), drop_remainder=drop_remainder))

  if shift and not use_dpo:
    operations.append(_input_pipeline_utils.ShiftData(ignored_ids=[pad_id, tokenizer.bos_token_id], axis=1))

  # Since HuggingFace IterableDataset does not support access through index
  # Indexes generated by dummy_index_sampler is not used.
  # dummy_index_sampler is used as an input place holder for grain.Dataloader
  index_sampler = grain.IndexSampler(
      num_records=len(dataset),
      num_epochs=epoch,
      shard_options=grain.ShardOptions(
          shard_index=dataloading_host_index, shard_count=dataloading_host_count, drop_remainder=False
      ),
      shuffle=shuffle,
      seed=data_shuffle_seed if random_access else None,
  )

  dataloader = grain.DataLoader(
      data_source=dataset,
      operations=operations,
      sampler=index_sampler,
      worker_count=num_threads if random_access else 1,  # only supports one worker for now, more workers results in duplicated data
      worker_buffer_size=1,
      read_options=grain.ReadOptions(num_threads=1 if random_access else num_threads, prefetch_buffer_size=128),
  )

  multihost_gen = multihost_dataloading.MultiHostDataLoadIterator(dataloader, global_mesh)

  # Return multi-host jax.Array prep iterator
  return multihost_gen


def make_hf_train_iterator(
    config: ml_collections.ConfigDict,
    global_mesh,
    process_indices_train,
):
  """Load, preprocess dataset and return iterators"""
  train_ds = datasets.load_from_disk(
      config.hf_path,
      # data_dir=config.hf_data_dir,
      # data_files=config.hf_train_files,
      # split="train",
      # token=config.hf_access_token,
  )

  max_logging.log(f'HF train rows: {len(train_ds)}')

  train_iter = preprocessing_pipeline(
      dataloading_host_index=process_indices_train.index(jax.process_index()),
      dataloading_host_count=len(process_indices_train),
      global_mesh=global_mesh,
      dataset=train_ds,
      data_column_names=config.train_data_columns,
      tokenize=config.tokenize_train_data,
      tokenizer_path=config.tokenizer_path,
      hf_access_token=config.hf_access_token,
      global_batch_size=config.global_batch_size_to_load,
      max_target_length=config.max_target_length,
      shuffle=config.enable_data_shuffling,
      data_shuffle_seed=config.data_shuffle_seed,
      add_bos=config.add_bos,
      add_eos=config.add_eos,
      generate_padding_example=True,
      use_dpo=config.use_dpo,
      random_access=config.hf_random_access,
      num_threads=config.hf_worker_count,
      packing=config.hf_packing,
      drop_remainder=config.drop_last_batch,
      epoch=config.epoch,
      use_sft=config.use_sft,
      sft_train_on_completion_only=config.sft_train_on_completion_only,
  )
  return train_iter


def make_hf_eval_iterator(
    config: ml_collections.ConfigDict,
    global_mesh,
    process_indices_eval,
):
  eval_ds = datasets.load_from_disk(
      config.hf_eval_path,
      # data_dir=config.hf_data_dir,
      # data_files=config.hf_eval_files,
      # split=config.hf_eval_split,
      # streaming=True,
      # token=config.hf_access_token,
  )

  max_logging.log(f'HF eval rows: {len(eval_ds)}')

  if config.eval_steps > 0:
    eval_generate_padding_example = True
  else:
    eval_generate_padding_example = False
  eval_iter = preprocessing_pipeline(
      dataloading_host_index=process_indices_eval.index(jax.process_index()),
      dataloading_host_count=len(process_indices_eval),
      global_mesh=global_mesh,
      dataset=eval_ds,
      data_column_names=config.eval_data_columns,
      tokenize=config.tokenize_eval_data,
      tokenizer_path=config.tokenizer_path,
      hf_access_token=config.hf_access_token,
      global_batch_size=config.global_batch_size_to_load_eval,
      max_target_length=config.max_target_length,
      shuffle=False,
      data_shuffle_seed=config.data_shuffle_seed,
      add_bos=config.add_bos,
      add_eos=config.add_eos,
      packing=config.packing,
      generate_padding_example=eval_generate_padding_example,
      use_dpo=config.use_dpo,
      random_access=config.hf_random_access,
      num_threads=config.hf_eval_worker_count,
      packing=config.hf_packing,
      drop_remainder=config.drop_last_batch,
      use_sft=config.use_sft,
      sft_train_on_completion_only=config.sft_train_on_completion_only,
  )
  return eval_iter<|MERGE_RESOLUTION|>--- conflicted
+++ resolved
@@ -26,14 +26,9 @@
 import grain.python as grain
 import numpy as np
 
-<<<<<<< HEAD
-from input_pipeline import _input_pipeline_utils
-import multihost_dataloading
-import max_logging
-=======
 from MaxText.input_pipeline import _input_pipeline_utils
 from MaxText import multihost_dataloading
->>>>>>> 1c38e141
+from MaxText import max_logging
 
 
 def preprocessing_pipeline(
@@ -70,7 +65,7 @@
   data_column_names_ = tuple(data_column_names)
 
   if shuffle:
-      dataset = dataset.shuffle(seed=data_shuffle_seed)
+    dataset = dataset.shuffle(seed=data_shuffle_seed)
 
   if use_sft:
     dataset = dataset.select_columns(data_column_names)
@@ -300,7 +295,6 @@
       data_shuffle_seed=config.data_shuffle_seed,
       add_bos=config.add_bos,
       add_eos=config.add_eos,
-      packing=config.packing,
       generate_padding_example=eval_generate_padding_example,
       use_dpo=config.use_dpo,
       random_access=config.hf_random_access,
