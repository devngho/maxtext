--- conflicted
+++ resolved
@@ -64,6 +64,9 @@
 
   data_column_names_ = tuple(data_column_names)
 
+  if shuffle:
+      dataset = dataset.shuffle(seed=data_shuffle_seed)
+
   if use_sft:
     dataset = dataset.select_columns(data_column_names)
 
@@ -94,17 +97,30 @@
   else:
     dataset = dataset.select_columns(data_column_names)
 
-<<<<<<< HEAD
+  tokenizer = transformers.AutoTokenizer.from_pretrained(
+      tokenizer_path,
+      add_bos_token=add_bos if not use_sft else False,
+      add_eos_token=add_eos if not use_sft else False,
+      legacy=False,
+      token=hf_access_token,
+  )
+  if tokenizer.pad_token_id is not None:
+    pad_id = tokenizer.pad_token_id
+  elif tokenizer.unk_token_id is not None:
+    pad_id = tokenizer.unk_token_id
+  else:
+    pad_id = -1
+
     if not random_access:
         dataset = dataset.map(
             _input_pipeline_utils.tokenization,
             batched=True,
-            fn_kwargs={"hf_tokenizer": tokenizer, "max_length": max_target_length - 1, "column_names": data_column_names},
+            fn_kwargs={"hf_tokenizer": tokenizer, "truncation": True if not use_sft else False, "max_length": max_target_length - 1, "column_names": data_column_names},
         )
         dataset = dataset.select_columns(data_column_names + ["s_token_count", "s_rows_count"])
     else:
         def transform(x):
-            ids = _input_pipeline_utils.tokenization(x, hf_tokenizer=tokenizer, max_length=max_target_length - 1, column_names=data_column_names_)
+            ids = _input_pipeline_utils.tokenization(x, hf_tokenizer=tokenizer, max_length=max_target_length - 1, column_names=data_column_names_, truncation=True if not use_sft else False)
 
             token_counts = {'s_token_count_' + column_name:  [[len(ids[column_name][i])] for i in range(len(ids[column_name]))] for column_name in data_column_names_}
             rows_counts = {'s_rows_count_' + column_name: [[1] for _ in range(len(ids[column_name]))] for column_name in data_column_names_}
@@ -133,43 +149,6 @@
           dataset
       )
 
-=======
-  tokenizer = transformers.AutoTokenizer.from_pretrained(
-      tokenizer_path,
-      add_bos_token=add_bos if not use_sft else False,
-      add_eos_token=add_eos if not use_sft else False,
-      legacy=False,
-      token=hf_access_token,
-  )
-  if tokenizer.pad_token_id is not None:
-    pad_id = tokenizer.pad_token_id
-  elif tokenizer.unk_token_id is not None:
-    pad_id = tokenizer.unk_token_id
-  else:
-    pad_id = -1
-
-  if tokenize:
-    dataset = dataset.map(
-        _input_pipeline_utils.tokenization,
-        batched=True,
-        fn_kwargs={
-            "hf_tokenizer": tokenizer,
-            "truncation": True if not use_sft else False,
-            "max_length": max_target_length,
-            "column_names": data_column_names,
-        },
-    )
-
-  dataset = _input_pipeline_utils.HFDataSource(
-      dataset,
-      dataloading_host_index,
-      dataloading_host_count,
-      num_threads,
-      generate_padding_example,
-      max_target_length,
-      data_column_names,
-  )
->>>>>>> acb0433c
   operations = []
   if use_sft:
     operations.append(
@@ -225,16 +204,10 @@
   dataloader = grain.DataLoader(
       data_source=dataset,
       operations=operations,
-<<<<<<< HEAD
       sampler=index_sampler,
       worker_count=num_threads if random_access else 1,  # only supports one worker for now, more workers results in duplicated data
+      worker_buffer_size=1,
       read_options=grain.ReadOptions(num_threads=1 if random_access else num_threads, prefetch_buffer_size=128),
-=======
-      sampler=dummy_index_sampler,
-      worker_count=grain_worker_count,  # only supports <=1 for now, more workers results in duplicated data
-      worker_buffer_size=1,
-      read_options=grain.ReadOptions(num_threads=num_threads, prefetch_buffer_size=128),
->>>>>>> acb0433c
   )
 
   multihost_gen = multihost_dataloading.MultiHostDataLoadIterator(dataloader, global_mesh)
@@ -251,18 +224,10 @@
   """Load, preprocess dataset and return iterators"""
   train_ds = datasets.load_from_disk(
       config.hf_path,
-<<<<<<< HEAD
       # data_dir=config.hf_data_dir,
       # data_files=config.hf_train_files,
       # split="train",
       # token=config.hf_access_token,
-=======
-      data_dir=config.hf_data_dir,
-      data_files=config.hf_train_files,
-      split=config.train_split,
-      streaming=True,
-      token=config.hf_access_token,
->>>>>>> acb0433c
   )
 
   max_logging.log(f'HF train rows: {len(train_ds)}')
@@ -282,19 +247,15 @@
       data_shuffle_seed=config.data_shuffle_seed,
       add_bos=config.add_bos,
       add_eos=config.add_eos,
-      packing=config.packing,
-      generate_padding_example=False,
+      generate_padding_example=True,
       use_dpo=config.use_dpo,
-<<<<<<< HEAD
       random_access=config.hf_random_access,
       num_threads=config.hf_worker_count,
       packing=config.hf_packing,
       drop_remainder=config.drop_last_batch,
       epoch=config.epoch,
-=======
       use_sft=config.use_sft,
       sft_train_on_completion_only=config.sft_train_on_completion_only,
->>>>>>> acb0433c
   )
   return train_iter
 
@@ -336,14 +297,11 @@
       add_eos=config.add_eos,
       generate_padding_example=eval_generate_padding_example,
       use_dpo=config.use_dpo,
-<<<<<<< HEAD
       random_access=config.hf_random_access,
       num_threads=config.hf_eval_worker_count,
       packing=config.hf_packing,
       drop_remainder=config.drop_last_batch,
-=======
       use_sft=config.use_sft,
       sft_train_on_completion_only=config.sft_train_on_completion_only,
->>>>>>> acb0433c
   )
   return eval_iter