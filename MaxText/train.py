--- conflicted
+++ resolved
@@ -964,7 +964,7 @@
     last_step_completion = datetime.datetime.now()
     record_scalar_metrics(metrics, step_time_delta, per_device_tflops, learning_rate_schedule(step), per_device_tokens)
     if performance_metric_queue:
-        performance_metric_queue.put(step_time_delta.total_seconds())
+      performance_metric_queue.put(step_time_delta.total_seconds())
 
     if checkpoint_manager is not None:
       state_to_save = state if not config.use_dpo else _split_dpo_state(state)[0]
@@ -1043,26 +1043,16 @@
         state_to_save = state if not config.use_dpo else _split_dpo_state(state)[0]
         if save_checkpoint(
             checkpoint_manager,
-<<<<<<< HEAD
             int(state.step),
-=======
-            int(state.step) - 1,
->>>>>>> 8d7c3f9e
             state_to_save,
             config.dataset_type,
             data_iterator,
             config,
             force=True,
         ):
-<<<<<<< HEAD
-          checkpointing.print_save_message(int(state_to_save) - 1, config.async_checkpointing)
+          checkpointing.print_save_message(int(state.step), config.async_checkpointing)
       except Exception as e:  # pylint: disable=broad-except
-        max_logging.log(f"Checkpointing failed with error: {e}")
-=======
-          checkpointing.print_save_message(int(state.step) - 1, config.async_checkpointing)
-      except Exception:  # pylint: disable=broad-except
->>>>>>> 8d7c3f9e
-        max_logging.log(f"Checkpoint is already saved for step {int(state.step)-1}.")
+        max_logging.log(f"Checkpoint is already saved for step {int(state.step)}.")
 
     checkpoint_manager.wait_until_finished()
   metric_logger.write_metrics(running_gcs_metrics, metrics, config.steps - 1)  # final step metrics
