--- conflicted
+++ resolved
@@ -35,7 +35,6 @@
 import numpy as np
 import orbax.checkpoint
 import orbax.checkpoint.experimental.emergency.checkpoint_manager as emergency_checkpoint_manager
-import orbax.checkpoint.experimental.emergency.replicator_checkpoint_manager as emergency_replicator_checkpoint_manager
 
 import checkpointing
 import max_utils
@@ -122,7 +121,6 @@
   metrics["scalar"].update({"learning/current_learning_rate": lr})
 
 
-<<<<<<< HEAD
 _buffered_step = None
 _buffered_metrics = None
 
@@ -210,8 +208,6 @@
   _buffered_metrics = None
 
 
-=======
->>>>>>> acb0433c
 def save_checkpoint(
     checkpoint_manager,
     step,
@@ -913,22 +909,18 @@
 
     with jax.profiler.StepTraceAnnotation("train", step_num=step):
       record_goodput(recorder, config, recorder.record_data_loading_start_time if recorder else None)
-<<<<<<< HEAD
       data_load_start = datetime.datetime.now()
-      example_batch = load_next_batch(data_iterator, example_batch, config)
+      try:
+          example_batch = load_next_batch(data_iterator, example_batch, config)
+      except Exception as e:  # pylint: disable=broad-except
+          max_logging.log(f"load_next_batch failed, you may have run out of data. Error message: {e}")
+          break
       # if step == start_step:
       #   with np.printoptions(threshold=sys.maxsize):
       #     print(f"First step data: {jax.experimental.multihost_utils.process_allgather(example_batch)}", flush=True)
       data_load_end = datetime.datetime.now()
       batch_metrics = batch_metrics_creator(example_batch)
       batch_metrics.update({"data_loading_time": (data_load_end - data_load_start).total_seconds()})
-=======
-      try:
-        example_batch = load_next_batch(data_iterator, example_batch, config)
-      except Exception as e:  # pylint: disable=broad-except
-        max_logging.log(f"load_next_batch failed, you may have run out of data. Error message: {e}")
-        break
->>>>>>> acb0433c
       record_goodput(recorder, config, recorder.record_data_loading_end_time if recorder else None)
       check_example_batch(config, example_batch=example_batch)
       # pylint: disable=not-callable
@@ -1021,10 +1013,6 @@
       max_utils.print_mem_stats("After params initialized")
 
   if checkpoint_manager is not None:
-<<<<<<< HEAD
-    # save last checkpoint
-    save_checkpoint(checkpoint_manager, int(config.steps), state, config.dataset_type, data_iterator, config)
-=======
     if int(state.step) - 1 % config.checkpoint_period != 0:
       try:
         state_to_save = state if not config.use_dpo else _split_dpo_state(state)[0]
@@ -1041,7 +1029,6 @@
       except Exception:  # pylint: disable=broad-except
         max_logging.log(f"Checkpoint is already saved for step {int(state.step)-1}.")
 
->>>>>>> acb0433c
     checkpoint_manager.wait_until_finished()
   metric_logger.write_metrics(running_gcs_metrics, metrics, config.steps - 1)  # final step metrics
   max_utils.close_summary_writer(writer)
@@ -1069,13 +1056,8 @@
   os.environ["TF_CPP_MIN_LOG_LEVEL"] = "0"
   if "xla_tpu_spmd_rng_bit_generator_unsafe" not in os.environ.get("LIBTPU_INIT_ARGS", ""):
     os.environ["LIBTPU_INIT_ARGS"] = os.environ.get("LIBTPU_INIT_ARGS", "") + " --xla_tpu_spmd_rng_bit_generator_unsafe=true"
-<<<<<<< HEAD
-  pyconfig.initialize(argv)
-=======
   config = pyconfig.initialize(argv)
->>>>>>> acb0433c
   max_utils.print_system_information()
-  config = pyconfig.config
   jax.config.update("jax_debug_nans", config.jax_debug_nans)
   validate_train_config(config)
   os.environ["TFDS_DATA_DIR"] = config.dataset_path
