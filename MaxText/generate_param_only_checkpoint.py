--- conflicted
+++ resolved
@@ -97,13 +97,9 @@
   rng = random.PRNGKey(0)
   learning_rate_schedule = maxtext_utils.create_learning_rate_schedule(config)
   tx = optimizers.get_optimizer(config, learning_rate_schedule)
-<<<<<<< HEAD
-  state, state_mesh_notations, _, _ = max_utils.setup_training_state(model, None, tx, config, rng, mesh, checkpoint_manager, step)
-=======
   state, state_mesh_notations, _, _ = maxtext_utils.setup_training_state(
-      model, None, tx, config, rng, mesh, checkpoint_manager
+      model, None, tx, config, rng, mesh, checkpoint_manager, step
   )
->>>>>>> 8d7c3f9e
   num_params = max_utils.calculate_num_params_from_pytree(state.params)
   max_logging.log(f"In input checkpoint Number of model params={num_params/1e9:.3f} billion")
   return state, state_mesh_notations
