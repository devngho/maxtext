"""
 Copyright 2023 Google LLC
 Licensed under the Apache License, Version 2.0 (the "License");
 you may not use this file except in compliance with the License.
 You may obtain a copy of the License at
      https://www.apache.org/licenses/LICENSE-2.0
 Unless required by applicable law or agreed to in writing, software
 distributed under the License is distributed on an "AS IS" BASIS,
 WITHOUT WARRANTIES OR CONDITIONS OF ANY KIND, either express or implied.
 See the License for the specific language governing permissions and
 limitations under the License.
 """

r"""Convert weights from a MaxText model to a HuggingFace model.

Usage:

Get MaxText model weights from a MaxText run

Example cmd:
To save a ckpt
python3 MaxText/llama_or_mistral_ckpt.py --base-model-path <path/to/meta/ckpt> \
    --maxtext-model-path <GCS/path/to/save/new/maxtext/ckpt> --model-size llama2-7b

python3 MaxText/llama_mistral_mixtral_orbax_to_hf.py MaxText/configs/base.yml 
            base_output_directory=path/to/saving/intermediate_MaxText_files
            load_parameters_path=/path/to/MaxText/checkpoint run_name=<your run name> model_name=<llama2 or mistral> 
            hardware=gpu
            hf_model_path=/local/path/to/save/HF/model/to

Note that we are saving the converted HuggingFace model to a local path. You can write to a GCS location by mounting
the GCS bucket as a local path using `setup_gcsfuse.sh`, but remember to mount as read+write.
"""

from typing import Sequence
import torch
from tqdm import tqdm
from absl import app
import numpy as np
import pyconfig
import max_utils
import jax
from jax.sharding import Mesh
import max_logging
import checkpointing
from generate_param_only_checkpoint import _read_train_checkpoint
import llama_or_mistral_ckpt
from transformers import LlamaForCausalLM, MistralForCausalLM, AutoModelForCausalLM, AutoConfig


def unpermute_from_match_maxtext_rope(arr, model_size):
  """
  Function to get the RoPE values in correct ordering
  """
  if model_size[:8] != "llama3.1":
    return arr
  evens = arr[..., ::2]
  odds = arr[..., 1::2]
  return jax.numpy.concatenate((evens, odds), axis=arr.ndim - 1)


def reverse_scale(arr, scale):
  """
  MaxText has the scaling factor included into the weights,
  we reverse it when writing out the HuggingFace checkpoint
  """
  return arr * np.sqrt(scale)


def load_hf_model(model_size):
  """
  Load the model that we are interested in from HuggingFace

  """
  if model_size == "llama2-7b":
    model = LlamaForCausalLM.from_pretrained("meta-llama/Llama-2-7b-hf")
  elif model_size == "mistral-7b":
    model = MistralForCausalLM.from_pretrained("mistralai/Mistral-7B-v0.1")
  elif model_size == "mixtral-8x7b":
    model = AutoModelForCausalLM.from_pretrained("mistralai/Mixtral-8x7B-v0.1", device_map="auto")
<<<<<<< HEAD
  elif model_size == "llama-tiny":
    model = LlamaForCausalLM.from_pretrained(f"devngho/llama-tiny-random")
  elif model_size == "llama-tiny-polyglot":
    model = LlamaForCausalLM.from_pretrained(f"devngho/llama-tiny-polyglot-random")
=======
  elif model_size == "llama3.1-8b":
    config = AutoConfig.from_pretrained("meta-llama/Llama-3.1-8B")
    model = AutoModelForCausalLM.from_config(config)
>>>>>>> 1c47a6df
  else:
    raise NotImplementedError
  return model


def load_model_state(config, step):
  """
  Loads the MaxText model's TrainState from the Orbax checkpoint
  """
  devices_array = max_utils.create_device_mesh(config)
  mesh = Mesh(devices_array, config.mesh_axes)

  # Create a checkpoint manager to load decode checkpoint at config.checkpoint_dir
  checkpoint_manager = checkpointing.create_orbax_checkpoint_manager(
      config.checkpoint_dir,
      config.enable_checkpointing,
      config.async_checkpointing,
      config.checkpoint_period,
  )

  # Read training state from config.load_paramaters_path
  max_logging.log(f"Read training checkpoint from: {config.load_full_state_path}")
  training_state, _ = _read_train_checkpoint(config, checkpoint_manager, mesh, step)
  return training_state


def convert_state_to_hf(training_state, hf_model, model_size):
  """
  Port the parameters from the Orbax training_state into the hf_model
  """

  if model_size not in llama_or_mistral_ckpt.MODEL_PARAMS_DICT:
    raise NotImplementedError

  # Load the model specific parameters
  model_params = llama_or_mistral_ckpt.MODEL_PARAMS_DICT[model_size]
  base_num_decoder_layers = model_params["num_layers"]
  base_num_query_heads = model_params["num_heads"]
  head_dim = model_params["dims_per_head"]
  base_num_kv_heads = model_params["num_kv_heads"]
  num_experts = model_params["num_experts"] if "num_experts" in model_params else None
  hidden_size = model_params["base_emb_dim"]

  hf_model_params = {}

  print('param and shape: ', jax.tree.map(lambda x: x.shape, training_state.params))
  # Port the embedding weights
  hf_model_params["model.embed_tokens.weight"] = torch.tensor(
      np.asarray(training_state.params["params"]["token_embedder"]["embedding"]), dtype=hf_model.get_parameter("model.embed_tokens.weight").dtype
  )

  for layer_int in tqdm(range(base_num_decoder_layers), desc="Porting parameters layerwise"):
    print(f"Converting weights for layer {layer_int}")

    # Attention layers
    hf_model_params[f"model.layers.{layer_int}.self_attn.q_proj.weight"] = torch.tensor(
        np.asarray(
            unpermute_from_match_maxtext_rope(
                reverse_scale(
                    training_state.params["params"]["decoder"]["layers"]["self_attention"]["query"]["kernel"][
                        :, layer_int, :, :
                    ],
                    head_dim,
                ),
                model_size,
            )
            .reshape(hidden_size, base_num_query_heads * head_dim)
            .T
        ),
        dtype=hf_model.get_parameter(f"model.layers.{layer_int}.self_attn.q_proj.weight").dtype,
    )

    hf_model_params[f"model.layers.{layer_int}.self_attn.k_proj.weight"] = torch.tensor(
        np.asarray(
            unpermute_from_match_maxtext_rope(
                training_state.params["params"]["decoder"]["layers"]["self_attention"]["key"]["kernel"][:, layer_int, :, :],
                model_size,
            )
            .reshape(hidden_size, base_num_kv_heads * head_dim)
            .T
        ),
        dtype=hf_model.get_parameter(f"model.layers.{layer_int}.self_attn.k_proj.weight").dtype,
    )
    hf_model_params[f"model.layers.{layer_int}.self_attn.v_proj.weight"] = torch.tensor(
        np.asarray(
            training_state.params["params"]["decoder"]["layers"]["self_attention"]["value"]["kernel"][:, layer_int, :, :]
            .reshape(hidden_size, base_num_kv_heads * head_dim)
            .T
        ),
        dtype=hf_model.get_parameter(f"model.layers.{layer_int}.self_attn.v_proj.weight").dtype,
    )
    hf_model_params[f"model.layers.{layer_int}.self_attn.o_proj.weight"] = torch.tensor(
        np.asarray(
            training_state.params["params"]["decoder"]["layers"]["self_attention"]["out"]["kernel"][:, layer_int, :, :]
            .reshape(base_num_query_heads * head_dim, hidden_size)
            .T
        ),
        dtype=hf_model.get_parameter(f"model.layers.{layer_int}.self_attn.o_proj.weight").dtype,
    )

    # MLP Layers
    if num_experts is None:
      hf_model_params[f"model.layers.{layer_int}.mlp.gate_proj.weight"] = torch.tensor(
          np.asarray(training_state.params["params"]["decoder"]["layers"]["mlp"]["wi_0"]["kernel"][:, layer_int, :].T),
          dtype=hf_model.get_parameter(f"model.layers.{layer_int}.mlp.gate_proj.weight").dtype,
      )
      hf_model_params[f"model.layers.{layer_int}.mlp.up_proj.weight"] = torch.tensor(
          np.asarray(training_state.params["params"]["decoder"]["layers"]["mlp"]["wi_1"]["kernel"][:, layer_int, :].T),
          dtype=hf_model.get_parameter(f"model.layers.{layer_int}.mlp.up_proj.weight").dtype,
      )
      hf_model_params[f"model.layers.{layer_int}.mlp.down_proj.weight"] = torch.tensor(
          np.asarray(training_state.params["params"]["decoder"]["layers"]["mlp"]["wo"]["kernel"][:, layer_int, :].T),
          dtype=hf_model.get_parameter(f"model.layers.{layer_int}.mlp.down_proj.weight").dtype,
      )
    else:
      hf_model_params[f"model.layers.{layer_int}.block_sparse_moe.gate.weight"] = torch.tensor(
          np.asarray(
              training_state.params["params"]["decoder"]["layers"]["MoeBlock_0"]["gate"]["kernel"][:, layer_int, :].T
          ),
          dtype=hf_model.get_parameter(f"model.layers.{layer_int}.block_sparse_moe.gate.weight").dtype,
      )
      for k in range(num_experts):
        hf_model_params[f"model.layers.{layer_int}.block_sparse_moe.experts.{k}.w1.weight"] = torch.tensor(
            np.asarray(training_state.params["params"]["decoder"]["layers"]["MoeBlock_0"]["wi_0"][k, layer_int, :, :].T),
            dtype=hf_model.get_parameter(f"model.layers.{layer_int}.block_sparse_moe.experts.{k}.w1.weight").dtype,
        )
        hf_model_params[f"model.layers.{layer_int}.block_sparse_moe.experts.{k}.w2.weight"] = torch.tensor(
            np.asarray(training_state.params["params"]["decoder"]["layers"]["MoeBlock_0"]["wo"][k, layer_int, :, :].T),
            dtype=hf_model.get_parameter(f"model.layers.{layer_int}.block_sparse_moe.experts.{k}.w2.weight").dtype,
        )
        hf_model_params[f"model.layers.{layer_int}.block_sparse_moe.experts.{k}.w3.weight"] = torch.tensor(
            np.asarray(training_state.params["params"]["decoder"]["layers"]["MoeBlock_0"]["wi_1"][k, layer_int, :, :].T),
            dtype=hf_model.get_parameter(f"model.layers.{layer_int}.block_sparse_moe.experts.{k}.w3.weight").dtype,
        )

    # Pre/post attention layer norm
    hf_model_params[f"model.layers.{layer_int}.input_layernorm.weight"] = torch.tensor(
        np.asarray(
            training_state.params["params"]["decoder"]["layers"]["pre_self_attention_layer_norm"]["scale"][
                :, layer_int
            ].reshape(base_num_query_heads * head_dim)
        ),
        dtype=hf_model.get_parameter(f"model.layers.{layer_int}.input_layernorm.weight").dtype,
    )
    hf_model_params[f"model.layers.{layer_int}.post_attention_layernorm.weight"] = torch.tensor(
        np.asarray(
            training_state.params["params"]["decoder"]["layers"]["post_self_attention_layer_norm"]["scale"][
                :, layer_int
            ].reshape(base_num_query_heads * head_dim)
        ),
        dtype=hf_model.get_parameter(f"model.layers.{layer_int}.post_attention_layernorm.weight").dtype,
    )

  # LM head and layernorm
  hf_model_params["lm_head.weight"] = torch.tensor(
      np.asarray(training_state.params["params"]["decoder"]["logits_dense"]["kernel"].T), dtype=hf_model.get_parameter("lm_head.weight").dtype
  )
  hf_model_params["model.norm.weight"] = torch.tensor(
      np.asarray(
          training_state.params["params"]["decoder"]["decoder_norm"]["scale"].reshape(base_num_query_heads * head_dim)
      ),
      dtype=hf_model.get_parameter("model.norm.weight").dtype,
  )

  return hf_model_params


def convert_orbax_hf(hf_model_path, step, config):
  """
  Landing function to convert MaxText model's checkpoint to HuggingFace format
  """
  hf_model = load_hf_model(config.model_name)
  training_state = load_model_state(config, step)
  new_hf_model_params = convert_state_to_hf(training_state, hf_model, config.model_name)
  print(f"Saving HuggingFace model to path = {hf_model_path}")
  hf_model.save_pretrained(hf_model_path, state_dict=new_hf_model_params)


def main(argv: Sequence[str]):
  pyconfig.initialize(argv[:-2])
  hf_model_path = argv[-2].split("=")[1]
  step = int(argv[-1].split("=")[1])
  print(f"Will save converted HuggingFace checkpoint to path = {hf_model_path} at step = {step}")

  convert_orbax_hf(hf_model_path, step, pyconfig.config)


if __name__ == "__main__":
  app.run(main)<|MERGE_RESOLUTION|>--- conflicted
+++ resolved
@@ -78,16 +78,13 @@
     model = MistralForCausalLM.from_pretrained("mistralai/Mistral-7B-v0.1")
   elif model_size == "mixtral-8x7b":
     model = AutoModelForCausalLM.from_pretrained("mistralai/Mixtral-8x7B-v0.1", device_map="auto")
-<<<<<<< HEAD
+  elif model_size == "llama3.1-8b":
+    config = AutoConfig.from_pretrained("meta-llama/Llama-3.1-8B")
+    model = AutoModelForCausalLM.from_config(config)
   elif model_size == "llama-tiny":
     model = LlamaForCausalLM.from_pretrained(f"devngho/llama-tiny-random")
   elif model_size == "llama-tiny-polyglot":
     model = LlamaForCausalLM.from_pretrained(f"devngho/llama-tiny-polyglot-random")
-=======
-  elif model_size == "llama3.1-8b":
-    config = AutoConfig.from_pretrained("meta-llama/Llama-3.1-8B")
-    model = AutoModelForCausalLM.from_config(config)
->>>>>>> 1c47a6df
   else:
     raise NotImplementedError
   return model
