"""
Copyright 2023 Google LLC

Licensed under the Apache License, Version 2.0 (the "License");
you may not use this file except in compliance with the License.
You may obtain a copy of the License at

     https://www.apache.org/licenses/LICENSE-2.0

Unless required by applicable law or agreed to in writing, software
distributed under the License is distributed on an "AS IS" BASIS,
WITHOUT WARRANTIES OR CONDITIONS OF ANY KIND, either express or implied.
See the License for the specific language governing permissions and
limitations under the License.
"""

# pytype: skip-file
# pylint: disable=missing-module-docstring, bare-except, consider-using-generator, missing-function-docstring
from collections import OrderedDict
import math
import os
import sys
from typing import Any, Union

import jax
from jax.experimental.compilation_cache import compilation_cache
from MaxText.layers.attentions import AttentionType
from MaxText.utils import gcs_utils
from MaxText import accelerator_to_spec_map
from MaxText import max_logging
from MaxText import max_utils
import omegaconf

OmegaConf = omegaconf.OmegaConf

# pylint: disable=line-too-long

_MAX_PREFIX = "M_"

# YAML attribute to specify inheritance.
_BASE_CONFIG_ATTR = "base_config"


def yaml_key_to_env_key(s: str) -> str:
  return _MAX_PREFIX + s.upper()


def string_to_bool(s: str) -> bool:
  if s.lower() == "true":
    return True
  if s.lower() == "false":
    return False
  raise ValueError(f"Can't convert {s} to bool")


_yaml_types_to_parser = {str: str, int: int, float: float, bool: string_to_bool}


def validate_compute_axis_order(s: str) -> None:
  valid_compute_axis_order = ("0,1,2,3", "0,2,1,3")
  if s not in valid_compute_axis_order:  # currently supported compute_axis_order
    raise ValueError("Invalid compute_axis_order was passed. Valid options ", valid_compute_axis_order)


def validate_kv_quant_axis(s: str, quantize_kvcache: bool) -> None:
  valid_kv_quant_axis = ("", "dkv", "heads_and_dkv")
  if s not in valid_kv_quant_axis:  # currently supported kv_quant_axis
    raise ValueError("Invalid kv_quant_axis was passed. Valid options ", valid_kv_quant_axis)
  if quantize_kvcache and s == "":
    raise ValueError("kv_quant_axis cannot be '' when quantize_kvcache is True")


def validate_attention_kernel(s: str) -> None:
  valid_attention_kernels = ("autoselected", "dot_product", "flash", "cudnn_flash_te", "paged")
  if s not in valid_attention_kernels:  # currently supported attention
    raise ValueError("Invalid attention kernel was passed. Valid options ", valid_attention_kernels)


def validate_attention_type(s: str) -> None:
  valid_attention_types = (attention_type.value for attention_type in AttentionType)
  if s not in valid_attention_types:  # currently supported attention
    raise ValueError("Invalid attention type was passed. Valid options ", valid_attention_types)


def validate_attention_window_params(
    attention_type: str,
    chunk_attn_window_size: int,
    sliding_window_size: int,
) -> None:
  """
  Validates window size parameters for attention types 'chunk' and 'local'.
  """
  if attention_type == AttentionType.CHUNK.value:
    # Validate chunk_attn_window_size for 'chunk' attention
    if not isinstance(chunk_attn_window_size, int) or chunk_attn_window_size <= 0:
      raise ValueError(
          f"When attention_type is 'chunk', chunk_attn_window_size must be an integer greater than 0. "
          f"Got: {chunk_attn_window_size}"
      )
  elif attention_type == AttentionType.LOCAL_SLIDING.value:
    if not isinstance(sliding_window_size, int) or sliding_window_size <= 0:
      raise ValueError(
          f"When attention_type is 'local', sliding_window_size must be an integer greater than 0. "
          f"Got: {sliding_window_size}"
      )


def validate_profiler_type(s: str) -> None:
  valid_profiler_types = ("", "nsys", "xplane")
  if s not in valid_profiler_types:  # currently supported attention
    raise ValueError("Invalid profiler type was passed. Valid options ", valid_profiler_types)


def validate_periodic_profiler(profiler, profile_periodically_period, profiler_steps):
  if profile_periodically_period <= 0:
    return
  if not profiler:
    raise ValueError("Periodic profiler requested but no profiler was set, set it via profiler=xplane or profiler=nsys")
  if profile_periodically_period < profiler_steps:
    raise ValueError(
        f"You must set the profile_periodically_period {profile_periodically_period} at least as long as profiler_steps {profiler_steps}."
    )


def validate_model_call_mode(s: str) -> None:
  valid_model_call_modes = ("", "inference")
  if s not in valid_model_call_modes:  # currently supported attention
    raise ValueError(f"Invalid model call mode {s}. Valid options are {valid_model_call_modes}")


def validate_prefill_and_target_lengths(max_prefill_length: int, max_target_length: int) -> None:
  if max_prefill_length <= 0:
    raise ValueError(f"Invalid max_prefill_predict_length {max_prefill_length}, it should be a positive number")
  if max_target_length < max_prefill_length:
    # valid max_target_length = max_prefill_length for existing logit checks
    raise ValueError(
        f"Invalid max_target_length {max_target_length}, this should be the sum of "
        f"max_prefill_predict_length ({max_prefill_length}) and the expected max output length."
    )


def validate_rope_type(rope_type: str) -> None:
  valid_rope_types = ("default", "yarn", "llama3.1")
  if rope_type not in valid_rope_types:
    raise ValueError(f"Invalid RoPE type was passed. Got: {rope_type}. Valid options: {valid_rope_types}")


def validate_keys(keys):
  validate_attention_kernel(keys["attention"])
  validate_attention_type(keys["attention_type"])
  validate_attention_window_params(
      keys["attention_type"], keys.get("chunk_attn_window_size"), keys.get("sliding_window_size")
  )
  validate_profiler_type(keys["profiler"])
  validate_periodic_profiler(keys["profiler"], keys["profile_periodically_period"], keys["profiler_steps"])
  validate_compute_axis_order(keys["compute_axis_order"])
  validate_kv_quant_axis(keys["kv_quant_axis"], keys["quantize_kvcache"])
  validate_model_call_mode(keys["model_call_mode"])
  validate_prefill_and_target_lengths(keys["max_prefill_predict_length"], keys["max_target_length"])
  validate_rope_type(keys["rope_type"])

  assert (keys["load_parameters_path"] == "" and keys["load_full_state_path"] == "") or keys[
      "enable_checkpointing"
  ], "You must set enable_checkpointing to load a checkpoint"
  assert (
      keys["load_parameters_path"] == "" or keys["load_full_state_path"] == ""
  ), "At most one of `load_parameters_path` or `load_full_state_path` should be set"
  if keys["enable_emergency_checkpoint"]:
    assert (
        keys["local_checkpoint_directory"] != ""
    ), "A local checkpoint directory must be specified when using emergency checkpoint"
    assert (
        keys["local_checkpoint_period"] > 0
    ), "A positive local checkpoint period must be specified when using emergency checkpoint"
    if keys["use_replicator_service"]:
      assert (
          keys["replicator_backup_interval_minutes"] > 0
      ), "Replicator service is enabled, the backup interval minutes must be positive"
  else:
    max_logging.log(
        "Not using emergency checkpoint, ignoring local_checkpoint_directory, local_checkpoint_period,"
        " use_replicator_service and replicator_backup_interval_minutes"
    )

  validate_multiple_slices(keys)
  if keys["num_experts"] > 1:
    validate_sparse_matmul_parallelism(keys)
    validate_deepseek_moe(keys)

  if keys["use_multimodal"]:
    validate_multimodal_model_name(keys["model_name"])


def validate_tokenizer(keys):
  assert keys[
      "tokenizer_path"
  ], "Please provide tokenizer_path. Even if using pre-tokenized data, tokenizer is required to process special tokens."


def validate_data_input(keys):
  """validate provided parameters for data input"""
  if not keys["hf_access_token"]:
    keys["hf_access_token"] = None
  if keys["dataset_type"] == "hf":
    max_logging.log(
        f"dataset_type set to hf, will use {keys['hf_path']=}, {keys['hf_eval_path']=} to read data"
    )
    assert keys["hf_path"] != "", "hf_path can't be empty when dataset_type=hf"
    assert keys["hf_eval_path"] != "", "hf_path can't be empty when dataset_type=hf"

    if keys["eval_interval"] > 0:
      assert keys["hf_eval_path"], "Please specify hf_eval_path or set eval_interval to <=0."

  elif keys["dataset_type"] == "grain":
    max_logging.log(
        f"dataset_type set to grain, will use {keys['grain_train_files']=} as data files, and {keys['grain_worker_count']} workers"
    )
    assert keys["grain_train_files"] != "", "grain_train_files can't be empty when dataset_type=grain"
    if keys["eval_interval"] > 0:
      assert keys["grain_eval_files"], "Please specify grain_eval_files or set eval_interval to <=0."
    assert keys["tokenizer_type"] in (
        "sentencepiece",
        "huggingface",
    ), f"grain pipeline only supports tokenizer_type: sentencepiece, huggingface, but got {keys['tokenizer_type']}"
  elif keys["dataset_type"] == "tfds":
    max_logging.log(f"dataset_type set to tfds, will use {keys['dataset_path']=} and {keys['dataset_name']=}")
    assert keys["dataset_name"] != "", "dataset_name can't be empty when dataset_type=tfds"
    if keys["eval_interval"] > 0:
      assert keys["eval_split"], "Please specify eval_split or set eval_interval to <=0."

  if "tokenizer_llama3.tiktoken" in keys["tokenizer_path"]:
    assert (
        keys["tokenizer_type"] == "tiktoken"
    ), "tokenizer_type must be tiktoken when using tokenizer=tokenizer_llama3.tiktoken"

  if keys["sharding_tolerance"] > 1.0 or keys["sharding_tolerance"] < 0.0:
    max_logging.log(
        "WARNING: 'sharding_tolerance: allowed percentage of non-sharded parameters' should be between 0.0 and 1.0"
    )


def validate_model_name(s: str) -> bool:
  """Validate provided model name."""
  # currently supported models
  valid_model_names = (
      "default",
      "llama2-7b",
      "llama2-13b",
      "llama2-70b",
      "llama3-8b",
      "llama3-70b",
      "llama3.1-8b",
      "llama3.1-70b",
      "llama3.1-405b",
      "llama3.2-1b-jamo",
      "llama3.2-3b-jamo",
      "llama3.3-70b",
      "mistral-7b",
      'mistral-nemo',
      "mixtral-8x7b",
      "mixtral-8x22b",
      "deepseek2-16b",
      "deepseek2-236b",
      "deepseek3-671b",
      "gemma-7b",
      "gemma-2b",
      "gemma2-2b",
      "gemma2-9b",
      "gemma2-27b",
      "gemma3-4b",
      "gemma3-12b",
      "gemma3-27b",
      "gpt3-175b",
      "gpt3-22b",
      "gpt3-6b",
      "gpt3-52k",
<<<<<<< HEAD
      "gpt3-small",
      "llama-tiny",
      "llama-tiny-polyglot",
      "llama-ablation",
      "llama-ablation-large",
      "phi-4",
      "phi-4-jamo",
=======
      "llama4-17b-16e",
>>>>>>> 8d7c3f9e
  )
  if s not in valid_model_names:
    raise ValueError(f"Invalid model name was passed. Got {s}, Valid options {valid_model_names}")


def validate_multimodal_model_name(s: str) -> bool:
  valid_model_names = (
      "gemma3-4b",
      "gemma3-12b",
      "gemma3-27b",
  )
  if s not in valid_model_names:
    raise ValueError(f"Invalid multimodal model name was passed. Got {s}. Valid options which support multimodal inputs are: {valid_model_names}")


def validate_no_keys_overwritten_twice(keys1: list[str], keys2: list[str]):
  overwritten_keys = [k for k in keys1 if k in keys2]
  if overwritten_keys:
    raise ValueError(
        f"Keys {overwritten_keys} are overwritten from both the model"
        " and the environment/command line. This isn't allowed."
    )


def validate_and_assign_remat_tensors(keys):
  # list of allowed tensors for custom remat policy
  tensors = [
      "decoder_layer_input",
      "context",
      "mlpwi",
      "mlpwi_0",
      "mlpwi_1",
      "mlpwo",
      "query_proj",
      "key_proj",
      "value_proj",
      "out_proj",
  ]
  assert keys["decoder_layer_input"] != "remat", "Cannot remeterialize this tensor with scan_layers=True"
  tensors_on_device = []
  tensors_to_offload = []
  for t in tensors:
    if keys[t] == "device":
      tensors_on_device.append(t)
    elif keys[t] == "offload":
      tensors_to_offload.append(t)
    elif keys[t] != "remat":
      raise ValueError(f"Invalid value chosen for tensor {t}")
  keys["tensors_on_device"] = tensors_on_device
  keys["tensors_to_offload"] = tensors_to_offload
  return keys


def _lists_to_tuples(l: list[Any]) -> Union[tuple[Any], list[Any]]:
  return tuple(_lists_to_tuples(x) for x in l) if isinstance(l, list) else l


class _HyperParameters:
  # pylint: disable=missing-class-docstring
  # This class is responsible for loading, merging, and overriding the configuration.

  def _validate_env_variables(self, raw_data_from_yaml: dict[str, Any]):
    for environment_var in os.environ:
      if environment_var[: len(_MAX_PREFIX)] == _MAX_PREFIX:
        proposed_key = environment_var[len(_MAX_PREFIX) :].lower()
        if proposed_key not in raw_data_from_yaml:
          raise ValueError(f"We received env `{environment_var}` but it doesn't match a key, so it is assumed a mistake.")
        if not environment_var[len(_MAX_PREFIX) :].isupper():
          raise ValueError(f"We received env `{environment_var}` but it isn't all uppercase.")

  def _update_from_env_and_command_line(self, raw_keys, raw_data_from_yaml, argv, **kwargs) -> list[str]:
    """Update model config from environment and command line using OmegaConf overrides."""
    # Use OmegaConf.from_cli to capture CLI arguments.
    cli_cfg = OmegaConf.from_cli(argv[2:])
    # Also create a configuration from any extra keyword arguments.
    kwargs_cfg = OmegaConf.create(kwargs)
    # Merge command-line and keyword arguments.
    cmdline_cfg = OmegaConf.merge(cli_cfg, kwargs_cfg)
    raw_data_from_cmd_line = OmegaConf.to_container(cmdline_cfg, resolve=True)

    updated_keys = []

    for k in raw_data_from_cmd_line:
      if k not in raw_data_from_yaml:
        raise ValueError(f"Key {k} was passed at the command line but isn't in config.")

    for k in raw_data_from_yaml:
      if k in raw_data_from_cmd_line and yaml_key_to_env_key(k) in os.environ:
        raise ValueError(f"You are passing overrides by both CLI and ENV for `{k}`. This isn't allowed.")

      if k not in raw_data_from_cmd_line and yaml_key_to_env_key(k) not in os.environ:
        raw_keys[k] = raw_data_from_yaml[k]
        continue

      updated_keys.append(k)
      if k in raw_data_from_cmd_line:
        new_proposal = raw_data_from_cmd_line[k]
      else:
        new_proposal = os.environ.get(yaml_key_to_env_key(k))

      if (not isinstance(new_proposal, type(raw_data_from_yaml[k]))) and (
          type(raw_data_from_yaml[k]) not in _yaml_types_to_parser
      ):
        raise ValueError(
            f"For key '{k}', type {type(raw_data_from_yaml[k])} not in {_yaml_types_to_parser.keys()}, can't pass"
            " at the CLI or ENV"
        )

      if new_proposal is None:
        raw_keys[k] = None  # This allows users to set empty strings via CLI, otherwise parsed as "None" - b/405981568
      elif isinstance(new_proposal, type(raw_data_from_yaml[k])):
        raw_keys[k] = new_proposal  # take the raw data, no type conversion
      else:
        try:
          raw_keys[k] = _yaml_types_to_parser[type(raw_data_from_yaml[k])](
              new_proposal
          )  # take the command line value, but type it like the config value.
        except ValueError as e:
          raise ValueError(f"Couldn't parse value from CLI or ENV '{new_proposal}' for key '{k}'") from e

    return updated_keys

  def _load_config(self, config_name: str) -> dict[str, Any]:
    """Loads the YAML config from a file using OmegaConf, and resolves inheritance."""
    base_cfg = OmegaConf.load(config_name)
    raw_data_from_yaml = OmegaConf.to_container(base_cfg, resolve=True)

    # Load data from parent config. Note that inheritance has override
    # semantics, and the path is relative to the current config.
    if _BASE_CONFIG_ATTR in raw_data_from_yaml:
      parent_config_filename = raw_data_from_yaml[_BASE_CONFIG_ATTR]
      if not os.path.isabs(parent_config_filename):
        loaded_parent_config_filename = os.path.join(os.path.dirname(config_name), parent_config_filename)
        if not os.path.isfile(loaded_parent_config_filename):
          dir_path = os.path.dirname(os.path.realpath(__file__))
          loaded_parent_config_filename = os.path.join(dir_path, "configs", parent_config_filename)
      else:
        loaded_parent_config_filename = parent_config_filename

      base_config = self._load_config(loaded_parent_config_filename)
      # Override base_config with values from raw_data_from_yaml.
      for key, value in raw_data_from_yaml.items():
        base_config[key] = value
      return base_config
    return raw_data_from_yaml

  def __init__(self, argv: list[str], **kwargs):
    config_name: str = argv[1]
    raw_data_from_yaml = self._load_config(config_name)

    self._validate_env_variables(raw_data_from_yaml)

    raw_keys = OrderedDict()
    keys_from_env_and_command_line = self._update_from_env_and_command_line(raw_keys, raw_data_from_yaml, argv, **kwargs)
    max_logging.log(f"Updating keys from env and command line: {keys_from_env_and_command_line}")
    keys_from_model = _HyperParameters.update_model_vars(argv[1], raw_keys, config_name)
    max_logging.log(f"Updating keys from model: {keys_from_model}")
    validate_no_keys_overwritten_twice(keys_from_env_and_command_line, keys_from_model)

    # This must be invoked before initializing the backend
    raw_keys = validate_and_set_hlo_dump_defaults(raw_keys)

    # We initialize the jax distributed system here because it must be done before device backend is initialized.
    if raw_keys["jax_debug_log_modules"]:
      jax.config.update("jax_debug_log_modules", raw_keys["jax_debug_log_modules"])
    max_utils.maybe_initialize_jax_distributed_system(raw_keys)

    if raw_keys["jax_cache_dir"]:
      compilation_cache.set_cache_dir(os.path.expanduser(raw_keys["jax_cache_dir"]))

    _HyperParameters.user_init(raw_keys)
    if raw_keys["dataset_type"] == "c4_mlperf" and raw_keys["model_name"] == "gpt3-175b":
      _HyperParameters.configure_gpt3_task(raw_keys)

    if not os.path.isfile(raw_keys["tokenizer_path"]):
      # Try and find the tokenizer path relative to the config file.
      tokenizer_path = os.path.join(
          os.path.dirname(config_name),
          raw_keys["tokenizer_path"],
      )

      if os.path.isfile(tokenizer_path):
        raw_keys["tokenizer_path"] = tokenizer_path

    self.keys = raw_keys
    keys = [k for k in raw_keys]  # pylint: disable=unnecessary-comprehension
    keys.sort()

    if raw_keys["log_config"]:
      for k in keys:
        if k != "hf_access_token":
          max_logging.log(f"Config param {k}: {raw_keys[k]}")

  @staticmethod
  def user_init(raw_keys):
    """Transformations between the config data and configs used at runtime"""
    if raw_keys["run_name"] == "":
      raw_keys["run_name"] = os.environ.get("JOBSET_NAME")  # using XPK default
    run_name = raw_keys["run_name"]
    base_output_directory = raw_keys["base_output_directory"]
    if run_name:
      raw_keys["tensorboard_dir"] = os.path.join(base_output_directory, run_name, "tensorboard", "")
      raw_keys["checkpoint_dir"] = os.path.join(base_output_directory, run_name, "checkpoints", "")
      raw_keys["metrics_dir"] = os.path.join(base_output_directory, run_name, "metrics", "")

    if raw_keys["learning_rate_schedule_steps"] == -1:
      raw_keys["learning_rate_schedule_steps"] = raw_keys["steps"]
    if raw_keys["steps"] == -1:
      raw_keys["steps"] = raw_keys["learning_rate_schedule_steps"]

    if raw_keys["attn_logits_soft_cap"] == 0.0:
      raw_keys["attn_logits_soft_cap"] = None
    if raw_keys["final_logits_soft_cap"] == 0.0:
      raw_keys["final_logits_soft_cap"] = None

    emb_scale, num_head_scale, mlp_dim_scale, layer_scale = get_individual_scales(raw_keys["global_parameter_scale"])
    raw_keys["emb_dim"] = 2**emb_scale * raw_keys["base_emb_dim"]
    raw_keys["num_query_heads"] = 2**num_head_scale * raw_keys["base_num_query_heads"]
    raw_keys["num_kv_heads"] = 2**num_head_scale * raw_keys["base_num_kv_heads"]
    raw_keys["mlp_dim"] = 2**mlp_dim_scale * raw_keys["base_mlp_dim"]
    raw_keys["moe_mlp_dim"] = 2**mlp_dim_scale * raw_keys["base_moe_mlp_dim"]
    raw_keys["num_decoder_layers"] = 2**layer_scale * raw_keys["base_num_decoder_layers"]

    # This is the first command that initializes the backend - it calls
    # jax.devices()
    (
        raw_keys["global_batch_size_to_load"],
        raw_keys["global_batch_size_to_train_on"],
        raw_keys["micro_batch_size_to_train_on"],
    ) = calculate_global_batch_sizes(
        raw_keys["per_device_batch_size"],
        raw_keys["expansion_factor_real_data"],
        get_num_target_devices(raw_keys),
        raw_keys["gradient_accumulation_steps"],
    )

    if raw_keys["eval_per_device_batch_size"] <= 0:
      raw_keys["eval_per_device_batch_size"] = raw_keys["per_device_batch_size"]

    (
        raw_keys["global_batch_size_to_load_eval"],
        raw_keys["global_batch_size_to_eval_on"],
        raw_keys["micro_batch_size_to_eval_on"],
    ) = calculate_global_batch_sizes(
        raw_keys["eval_per_device_batch_size"],
        raw_keys["expansion_factor_real_data"],
        get_num_target_devices(raw_keys),
        1,
    )

    raw_keys["num_slices"] = max_utils.get_num_slices(raw_keys)
    raw_keys["quantization_local_shard_count"] = get_quantization_local_shard_count(raw_keys)
    raw_keys = create_parallelisms_list(raw_keys)
    raw_keys = set_and_validate_pipeline_config(raw_keys)

    if raw_keys["dataset_type"] == "c4_mlperf":
      raw_keys["add_bos"] = False
      raw_keys["add_eos"] = False
      max_logging.log("Override add_bos and add_eos to False when dataset_type=c4_mlperf")

    # Write raw_keys to GCS before type conversions
    gcs_utils.write_config_raw_keys_for_gcs(raw_keys)

    # Type conversions
    raw_keys["dtype"] = jax.numpy.dtype(raw_keys["dtype"])
    raw_keys["weight_dtype"] = jax.numpy.dtype(raw_keys["weight_dtype"])
    raw_keys["mu_dtype"] = set_mu_dtype(raw_keys)
    raw_keys["logical_axis_rules"] = _lists_to_tuples(raw_keys["logical_axis_rules"])
    raw_keys["data_sharding"] = _lists_to_tuples(raw_keys["data_sharding"])

    if raw_keys["remat_policy"] == "custom":
      raw_keys = validate_and_assign_remat_tensors(raw_keys)
    validate_keys(raw_keys)
    validate_tokenizer(raw_keys)
    validate_data_input(raw_keys)

  @staticmethod
  def configure_gpt3_task(raw_keys):
    """dynamically configure gpt3 task based on training rules"""
    # follow https://github.com/google/paxml/blob/19db52eed85ae0d2365339b83a97cd0b873bbf73/paxml/tasks/lm/params/c4.py#L280
    #   according to training_rules of mlperf gpt3 training
    global_batch_size_to_train_on = raw_keys["global_batch_size_to_train_on"]
    if global_batch_size_to_train_on <= 3584:
      raw_keys["learning_rate"] = 2e-5
    else:
      raw_keys["learning_rate"] = 3e-5
    warmup_steps = math.ceil(265.0 * 1536 / global_batch_size_to_train_on - 1e-6)
    decay_end_step = math.ceil(108600.0 * 1536 / global_batch_size_to_train_on - 1e-6)
    raw_keys["learning_rate_schedule_steps"] = decay_end_step
    raw_keys["warmup_steps_fraction"] = warmup_steps / decay_end_step
    raw_keys["eval_interval"] = math.ceil(24567 / global_batch_size_to_train_on)

  @staticmethod
  def update_model_vars(base_config_path, raw_keys, config_name: str):
    """Update model config variables"""
    validate_model_name(raw_keys["model_name"])
    max_logging.log(f"Running Model: {raw_keys['model_name']}")

    updated_keys = []
    if raw_keys["model_name"] != "default":
      model_name = raw_keys["model_name"]
      # First look at the model configs next to the base_config_path, and
      # fallback to the python codebase if the config cannot be found.
      file_path = os.path.join(os.path.dirname(base_config_path), "models", f"{model_name}.yml")
      if not os.path.isfile(file_path):
        dir_path = os.path.dirname(os.path.realpath(__file__))
        file_path = os.path.join(dir_path, "configs", "models", f"{model_name}.yml")
      # Use OmegaConf to load the model-specific configuration.
      model_vars = OmegaConf.load(file_path)
      model_vars = OmegaConf.to_container(model_vars, resolve=True)
      updated_keys = list(model_vars.keys())
      raw_keys = validate_and_update_keys(raw_keys, model_vars, config_name)
    return updated_keys


def create_parallelisms_list(raw_keys):
  ici_parallelism = [
      raw_keys["ici_data_parallelism"],
      raw_keys["ici_pipeline_parallelism"],
      raw_keys["ici_fsdp_parallelism"],
      raw_keys["ici_fsdp_transpose_parallelism"],
      raw_keys["ici_sequence_parallelism"],
      raw_keys["ici_context_parallelism"],
      raw_keys["ici_context_autoregressive_parallelism"],
      raw_keys["ici_tensor_parallelism"],
      raw_keys["ici_tensor_transpose_parallelism"],
      raw_keys["ici_tensor_sequence_parallelism"],
      raw_keys["ici_expert_parallelism"],
      raw_keys["ici_autoregressive_parallelism"],
  ]
  dcn_parallelism = [
      raw_keys["dcn_data_parallelism"],
      raw_keys["dcn_pipeline_parallelism"],
      raw_keys["dcn_fsdp_parallelism"],
      raw_keys["dcn_fsdp_transpose_parallelism"],
      raw_keys["dcn_sequence_parallelism"],
      raw_keys["dcn_context_parallelism"],
      raw_keys["dcn_context_autoregressive_parallelism"],
      raw_keys["dcn_tensor_parallelism"],
      raw_keys["dcn_tensor_transpose_parallelism"],
      raw_keys["dcn_tensor_sequence_parallelism"],
      raw_keys["dcn_expert_parallelism"],
      raw_keys["dcn_autoregressive_parallelism"],
  ]
  raw_keys["ici_parallelism"] = ici_parallelism
  raw_keys["dcn_parallelism"] = dcn_parallelism
  return raw_keys


def set_mu_dtype(raw_keys):
  # Default mu_dtype to weight_dtype if unset
  if raw_keys["mu_dtype"]:
    assert raw_keys["opt_type"] != "adam_pax", "opt_type adam_pax doesn't support explicitly setting mu_dtype"

  if raw_keys["mu_dtype"] == "":
    return raw_keys["weight_dtype"]
  else:
    return jax.numpy.dtype(raw_keys["mu_dtype"])


def validate_and_set_hlo_dump_defaults(raw_keys):
  if not raw_keys["dump_hlo"]:
    return raw_keys
  if os.environ.get("XLA_FLAGS") and raw_keys["dump_hlo_xla_flags"]:
    raise ValueError("You must set either XLA_FLAGS or dump_hlo_xla_flags to dump HLO, but not both.")
  if not os.environ.get("XLA_FLAGS") and not raw_keys["dump_hlo_xla_flags"]:
    raw_keys["dump_hlo_xla_flags"] = f"--xla_dump_to={raw_keys['dump_hlo_local_dir']} --xla_dump_large_constants"
    if raw_keys["dump_hlo_module_name"]:
      raw_keys["dump_hlo_xla_flags"] = (
          f"{raw_keys['dump_hlo_xla_flags']} --xla_dump_hlo_module_re={raw_keys['dump_hlo_module_name']}"
      )
  if not raw_keys["dump_hlo_gcs_dir"]:
    raw_keys["dump_hlo_gcs_dir"] = os.path.join(raw_keys["base_output_directory"], raw_keys["run_name"], "xla_dump")
  else:
    raw_keys["dump_hlo_gcs_dir"] = gcs_utils.add_trailing_slash(raw_keys["dump_hlo_gcs_dir"])
  if not os.environ.get("XLA_FLAGS"):
    os.environ["XLA_FLAGS"] = raw_keys["dump_hlo_xla_flags"]
  return raw_keys


def validate_multiple_slices(raw_keys):
  if (
      math.fabs(
          math.prod(
              [
                  raw_keys["dcn_data_parallelism"],
                  raw_keys["dcn_pipeline_parallelism"],
                  raw_keys["dcn_fsdp_parallelism"],
                  raw_keys["dcn_fsdp_transpose_parallelism"],
                  raw_keys["dcn_sequence_parallelism"],
                  raw_keys["dcn_context_parallelism"],
                  raw_keys["dcn_tensor_parallelism"],
                  raw_keys["dcn_tensor_sequence_parallelism"],
                  raw_keys["dcn_expert_parallelism"],
                  raw_keys["dcn_context_autoregressive_parallelism"],
                  raw_keys["dcn_autoregressive_parallelism"],
              ]
          )
      )
      > 1
  ):
    assert raw_keys["num_slices"] > 1, "DCN parallelism requested but only one slice available."


def set_and_validate_pipeline_config(raw_keys):
  if using_pipeline_parallelism(raw_keys):

    def modify_activation_embed_and_logits_batch(logical_axis_rules):
      for idx, logical_rule in enumerate(logical_axis_rules):
        if logical_rule[0] == "activation_embed_and_logits_batch":
          # For pipeline parallelism the pre and post decoder layer tensors' batch dimension is sharded by stages.
          # Microbatches are sharded by stage, so moving out of and into this sharding should be a local reshape.
          # The "stage" needs to be listed first since the microbatch dimension is first before the reshape.
          logical_axis_rules[idx] = [
              "activation_embed_and_logits_batch",
              ["stage", "data", "fsdp", "fsdp_transpose", "expert"],
          ]
          break  # Exit the loop after modifying the list
      return logical_axis_rules

    def pipeline_first_axis(raw_keys):
      # We have seen better performance when axes used for DCN are earlier in this list than ICI, see (b/339009148) for details
      ici_parallelism = [
          raw_keys["ici_pipeline_parallelism"],
          raw_keys["ici_data_parallelism"],
          raw_keys["ici_fsdp_parallelism"],
          raw_keys["ici_fsdp_transpose_parallelism"],
          raw_keys["ici_sequence_parallelism"],
          raw_keys["ici_context_parallelism"],
          raw_keys["ici_context_autoregressive_parallelism"],
          raw_keys["ici_tensor_parallelism"],
          raw_keys["ici_tensor_transpose_parallelism"],
          raw_keys["ici_tensor_sequence_parallelism"],
          raw_keys["ici_expert_parallelism"],
          raw_keys["ici_autoregressive_parallelism"],
      ]
      dcn_parallelism = [
          raw_keys["dcn_pipeline_parallelism"],
          raw_keys["dcn_data_parallelism"],
          raw_keys["dcn_fsdp_parallelism"],
          raw_keys["dcn_fsdp_transpose_parallelism"],
          raw_keys["dcn_sequence_parallelism"],
          raw_keys["dcn_context_parallelism"],
          raw_keys["dcn_context_autoregressive_parallelism"],
          raw_keys["dcn_tensor_parallelism"],
          raw_keys["dcn_tensor_transpose_parallelism"],
          raw_keys["dcn_tensor_sequence_parallelism"],
          raw_keys["dcn_expert_parallelism"],
          raw_keys["dcn_autoregressive_parallelism"],
      ]
      mesh_axes = [
          "stage",
          "data",
          "fsdp",
          "fsdp_transpose",
          "sequence",
          "context",
          "context_autoregressive",
          "tensor",
          "tensor_transpose",
          "tensor_sequence",
          "expert",
          "autoregressive",
      ]
      data_sharding = [
          [
              "stage",
              "data",
              "fsdp",
              "fsdp_transpose",
              "sequence",
              "context",
              "context_autoregressive",
              "tensor",
              "tensor_transpose",
              "tensor_sequence",
              "expert",
              "autoregressive",
          ]
      ]

      raw_keys["ici_parallelism"] = ici_parallelism
      raw_keys["dcn_parallelism"] = dcn_parallelism
      raw_keys["mesh_axes"] = mesh_axes
      raw_keys["data_sharding"] = data_sharding
      return raw_keys

    raw_keys["using_pipeline_parallelism"] = True
    raw_keys["logical_axis_rules"] = modify_activation_embed_and_logits_batch(raw_keys["logical_axis_rules"])
    raw_keys = pipeline_first_axis(raw_keys)
    num_stages = int(raw_keys["ici_pipeline_parallelism"] * raw_keys["dcn_pipeline_parallelism"])
    if raw_keys["num_pipeline_repeats"] == -1:
      num_pipeline_repeats, remainder = divmod(
          raw_keys["num_decoder_layers"], num_stages * raw_keys["num_layers_per_pipeline_stage"]
      )
      assert (
          not remainder
      ), f"The number of layers per stage ({raw_keys['num_layers_per_pipeline_stage']}) times the number of stages ({num_stages}) must divide the number of decoder layers ({raw_keys['num_decoder_layers']}) "
      raw_keys["num_pipeline_repeats"] = num_pipeline_repeats
    assert (
        num_stages * raw_keys["num_pipeline_repeats"] * raw_keys["num_layers_per_pipeline_stage"]
        == raw_keys["num_decoder_layers"]
    ), f"The product of pipeline stages ({num_stages}), repeats ({raw_keys['num_pipeline_repeats']}), and layers per stage ({raw_keys['num_layers_per_pipeline_stage']}) must be equal to the number of layers ({raw_keys['num_decoder_layers']})"
    if raw_keys["num_pipeline_microbatches"] == -1:
      if raw_keys["pipeline_delay_activation_forwarding"]:
        raw_keys["num_pipeline_microbatches"] = 2 * num_stages
      else:
        raw_keys["num_pipeline_microbatches"] = num_stages
    assert (
        raw_keys["num_pipeline_microbatches"] % num_stages == 0
    ), f"The number of microbatches ({raw_keys['num_pipeline_microbatches']}) must be divisible by the number of stages ({num_stages})"
    assert (
        raw_keys["micro_batch_size_to_train_on"] % raw_keys["num_pipeline_microbatches"] == 0
    ), f"The batch size ({raw_keys['micro_batch_size_to_train_on']}) must be divisible by the number of microbatches ({raw_keys['num_pipeline_microbatches']})"
    if raw_keys["pipeline_delay_activation_forwarding"]:
      assert (
          raw_keys["num_pipeline_microbatches"] >= 2 * num_stages
      ), f"Delayed activation forwarding requires at least 2 * num_stages microbatches, but {num_stages} stages are used with {raw_keys['num_pipeline_microbatches']} microbatches"
  else:
    raw_keys["using_pipeline_parallelism"] = False
  return raw_keys


def validate_deepseek_moe(raw_keys):
  if raw_keys["decoder_block"] == "deepseek" and using_pipeline_parallelism(raw_keys):
    raise ValueError("Currently we do not support DeepSeek MoE with pipeline parallelism.")
  if raw_keys["n_routing_groups"] != -1:
    if raw_keys["topk_routing_group"] == -1:
      raise ValueError(f'config topk_routing_group: {raw_keys["topk_routing_group"]} is not defined')
    if raw_keys["n_routing_groups"] <= raw_keys["topk_routing_group"]:
      raise ValueError(
          f'config n_routing_groups: {raw_keys["n_routing_groups"]} must be greter than topk_routing_group: {raw_keys["topk_routing_group"]}'
      )
    if raw_keys["num_experts"] % raw_keys["n_routing_groups"] != 0:
      raise ValueError(
          f'config num_experts: {raw_keys["num_experts"]} must be divisible by n_routing_groups: {raw_keys["n_routing_groups"]}'
      )


def validate_sparse_matmul_parallelism(raw_keys):
  if raw_keys["sparse_matmul"] and (using_sequence_parallelism(raw_keys) or using_pipeline_parallelism(raw_keys)):
    raise ValueError("Currently we only support Megablox and Ragged dot with data, tensor, and expert parallelism.")
  tensor_parallelism = (
      raw_keys["ici_tensor_parallelism"]
      * raw_keys["dcn_tensor_parallelism"]
      * raw_keys["ici_tensor_sequence_parallelism"]
      * raw_keys["dcn_tensor_sequence_parallelism"]
      * raw_keys["ici_tensor_transpose_parallelism"]
      * raw_keys["dcn_tensor_transpose_parallelism"]
  )
  if raw_keys["sparse_matmul"] and using_tensor_parallelism(raw_keys) and (raw_keys["emb_dim"] % tensor_parallelism):
    raise ValueError(
        f"The embedding dimension {raw_keys['emb_dim']} is not divisible by tensor parallelism setting {tensor_parallelism}."
    )
  expert_parallelism = raw_keys["ici_expert_parallelism"] * raw_keys["dcn_expert_parallelism"]
  if raw_keys["sparse_matmul"] and using_expert_parallelism(raw_keys) and (raw_keys["num_experts"] % expert_parallelism):
    raise ValueError(
        f"The expert dimension {raw_keys['num_experts']} is not divisible by expert parallelism setting {expert_parallelism}."
    )


def create_new_logical_axis_rules(old_logical_axis_rules, new_logical_axis_rules):
  new_logical_axis = set()
  replacements = []
  for logical_axis, mesh_axes in new_logical_axis_rules:
    logical_axis_exists = any(rule for rule in old_logical_axis_rules if rule[0] == logical_axis)
    if not logical_axis_exists:
      continue
    replacements.append((logical_axis, mesh_axes))
    new_logical_axis.add(logical_axis)
  old_logical_rules_filtered = [
      (old_logical_axis, _lists_to_tuples(old_mesh_axes))
      for old_logical_axis, old_mesh_axes in old_logical_axis_rules
      if old_logical_axis not in new_logical_axis
  ]
  return old_logical_rules_filtered + replacements


def update_model_keys(raw_keys, model_keys, key):
  """Update `key` value in `raw_keys` from the value in `model_keys`."""
  assert key in model_keys and key in raw_keys
  if key == "logical_axis_rules":
    raw_keys[key] = create_new_logical_axis_rules(
        old_logical_axis_rules=raw_keys[key], new_logical_axis_rules=model_keys[key]
    )
    return
  raw_keys[key] = model_keys[key]


def validate_and_update_keys(raw_keys, model_keys, config_name: str):
  """Validate and update model specific config keys"""
  max_logging.log("Updating following parameters in config\n")

  for k in model_keys:
    max_logging.log(f"{k}: {model_keys[k]}")
    if k not in raw_keys:
      raise ValueError(f"Key {k} does not exist in config {config_name}.")
    elif not isinstance(raw_keys[k], type(model_keys[k])):
      raise ValueError(f"Type of key:{k} does not match with {type(model_keys[k])}")
    else:
      update_model_keys(raw_keys, model_keys, k)
  return raw_keys


def get_individual_scales(scale):
  """Choose appropriate scales for individual dimensions based on global scale
  We choose to rotate between doubling:
    num_head and mlp_dim
    embed_dim
    num_layers
  Any one of these steps is not a perfect doubling, although going through a cycle
  of three is a near perfect 8x scaling except for the linear -> softmax -> output step"""

  log_2_scale = math.floor((math.log2(scale)))
  if 2**log_2_scale != scale:
    raise ValueError(
        "Global parameter scale should be a power of 2. If you want finer grained control of the model sizes "
        "then you can explicitly set base_embed_dim, base_num_heads, base_mlp_dim, base_num_decoder_layers and/or head_dim."
    )
  base_scale, rem = divmod(log_2_scale, 3)
  num_head_scale = base_scale + int(rem > 0)
  mlp_dim_scale = num_head_scale
  emb_scale = base_scale + int(rem > 1)
  layer_scale = base_scale
  return emb_scale, num_head_scale, mlp_dim_scale, layer_scale


def calculate_global_batch_sizes(
    per_device_batch_size, expansion_factor_real_data, num_devices, gradient_accumulation_steps
):
  """Calculates target global batch size from target devices and per_device_batch"""
  if per_device_batch_size < 1.0:
    # For per_device_batch_size<1, we load the data as if per_device_batch_size=1
    if expansion_factor_real_data != -1:
      micro_batch_size_to_load = num_devices * expansion_factor_real_data
    else:
      micro_batch_size_to_load = num_devices
  else:
    if expansion_factor_real_data != -1:
      micro_batch_size_to_load = int(num_devices * per_device_batch_size * expansion_factor_real_data)
    else:
      micro_batch_size_to_load = int(num_devices * per_device_batch_size)

  micro_batch_size_to_train_on = int(num_devices * per_device_batch_size)
  global_batch_size_to_load = int(micro_batch_size_to_load * gradient_accumulation_steps)
  global_batch_size_to_train_on = int(micro_batch_size_to_train_on * gradient_accumulation_steps)
  return global_batch_size_to_load, global_batch_size_to_train_on, micro_batch_size_to_train_on


def get_num_target_devices(raw_keys):
  # In AOT case compile_topology is set (e.g. is not the empty string), and we determine the
  # number of devices from the compile_topology. In non-AOT settings we simply can use jax.devices().
  if raw_keys.get("compile_topology"):
    compile_topology = accelerator_to_spec_map.get_system_characteristics(raw_keys["compile_topology"])
    devices_per_slice = compile_topology.devices_per_slice
    return int(devices_per_slice * raw_keys["compile_topology_num_slices"])
  else:
    return len(jax.devices())


def get_quantization_local_shard_count(raw_keys):
  if raw_keys["quantization_local_shard_count"] == -1:
    return raw_keys["num_slices"]
  else:
    return raw_keys["quantization_local_shard_count"]


def using_pipeline_parallelism(raw_keys) -> bool:
  return int(raw_keys["ici_pipeline_parallelism"]) > 1 or int(raw_keys["dcn_pipeline_parallelism"]) > 1


def using_tensor_parallelism(raw_keys) -> bool:
  return (
      int(raw_keys["ici_tensor_parallelism"]) > 1
      or int(raw_keys["dcn_tensor_parallelism"]) > 1
      or int(raw_keys["ici_tensor_sequence_parallelism"]) > 1
      or int(raw_keys["dcn_tensor_sequence_parallelism"]) > 1
  )


def using_sequence_parallelism(raw_keys) -> bool:
  if int(raw_keys["ici_expert_parallelism"]) > 1 and int(raw_keys["dcn_expert_parallelism"]) > 1:
    raise ValueError("Expert parallelism can only be enabled on ICI or DCN, not both.")
  return int(raw_keys["ici_sequence_parallelism"]) > 1 or int(raw_keys["dcn_sequence_parallelism"]) > 1


def using_expert_parallelism(raw_keys) -> bool:
  return int(raw_keys["ici_expert_parallelism"]) > 1 or int(raw_keys["dcn_expert_parallelism"]) > 1


class HyperParameters:
  """Wrapper class to expose the configuration in a read-only manner."""

  def __init__(self, config):
    object.__setattr__(self, "_config", config)

  def __getattr__(self, attr):
    try:
      # Attempt to perform the normal lookup
      return object.__getattribute__(self, "_config").keys[attr]
    except AttributeError as exc:
      raise AttributeError(f"'{self.__class__.__name__}' object has no attribute '{attr}'") from exc

  def __setattr__(self, attr, value):
    raise ValueError("Reinitialization of config is not allowed")

  def get_keys(self):
    return self._config.keys


def initialize(argv, **kwargs):
  _config = _HyperParameters(argv, **kwargs)
  config = HyperParameters(_config)
  return config


if __name__ == "__main__":
  main_config = initialize(sys.argv)
  print(main_config.steps)
  r = range(main_config.steps)<|MERGE_RESOLUTION|>--- conflicted
+++ resolved
@@ -274,7 +274,6 @@
       "gpt3-22b",
       "gpt3-6b",
       "gpt3-52k",
-<<<<<<< HEAD
       "gpt3-small",
       "llama-tiny",
       "llama-tiny-polyglot",
@@ -282,9 +281,7 @@
       "llama-ablation-large",
       "phi-4",
       "phi-4-jamo",
-=======
       "llama4-17b-16e",
->>>>>>> 8d7c3f9e
   )
   if s not in valid_model_names:
     raise ValueError(f"Invalid model name was passed. Got {s}, Valid options {valid_model_names}")
