"""
Copyright 2023 Google LLC

Licensed under the Apache License, Version 2.0 (the "License");
you may not use this file except in compliance with the License.
You may obtain a copy of the License at

     https://www.apache.org/licenses/LICENSE-2.0

Unless required by applicable law or agreed to in writing, software
distributed under the License is distributed on an "AS IS" BASIS,
WITHOUT WARRANTIES OR CONDITIONS OF ANY KIND, either express or implied.
See the License for the specific language governing permissions and
limitations under the License.
"""

# pytype: skip-file
# pylint: disable=missing-module-docstring, bare-except, consider-using-generator, missing-function-docstring
from collections import OrderedDict
import math
import os
import sys
from typing import Any, Union

import jax
from jax.experimental.compilation_cache import compilation_cache
from MaxText.layers.attentions import AttentionType
from MaxText.utils import gcs_utils
from MaxText import accelerator_to_spec_map
from MaxText import max_logging
from MaxText import max_utils
import omegaconf

OmegaConf = omegaconf.OmegaConf

# pylint: disable=line-too-long

_MAX_PREFIX = "M_"

# YAML attribute to specify inheritance.
_BASE_CONFIG_ATTR = "base_config"


def yaml_key_to_env_key(s: str) -> str:
  return _MAX_PREFIX + s.upper()


def string_to_bool(s: str) -> bool:
  if s.lower() == "true":
    return True
  if s.lower() == "false":
    return False
  raise ValueError(f"Can't convert {s} to bool")


_yaml_types_to_parser = {str: str, int: int, float: float, bool: string_to_bool}


def validate_compute_axis_order(s: str) -> None:
  valid_compute_axis_order = ("0,1,2,3", "0,2,1,3")
  if s not in valid_compute_axis_order:  # currently supported compute_axis_order
    raise ValueError("Invalid compute_axis_order was passed. Valid options ", valid_compute_axis_order)


def validate_kv_quant_axis(s: str, quantize_kvcache: bool) -> None:
  valid_kv_quant_axis = ("", "dkv", "heads_and_dkv")
  if s not in valid_kv_quant_axis:  # currently supported kv_quant_axis
    raise ValueError("Invalid kv_quant_axis was passed. Valid options ", valid_kv_quant_axis)
  if quantize_kvcache and s == "":
    raise ValueError("kv_quant_axis cannot be '' when quantize_kvcache is True")


def validate_attention_kernel(s: str) -> None:
  valid_attention_kernels = ("autoselected", "dot_product", "flash", "cudnn_flash_te", "paged")
  if s not in valid_attention_kernels:  # currently supported attention
    raise ValueError("Invalid attention kernel was passed. Valid options ", valid_attention_kernels)


def validate_attention_type(s: str) -> None:
  valid_attention_types = (attention_type.value for attention_type in AttentionType)
  if s not in valid_attention_types:  # currently supported attention
    raise ValueError("Invalid attention type was passed. Valid options ", valid_attention_types)


def validate_attention_window_params(
    attention_type: str,
    chunk_attn_window_size: int,
    sliding_window_size: int,
) -> None:
  """
  Validates window size parameters for attention types 'chunk' and 'local'.
  """
  if attention_type == AttentionType.CHUNK.value:
    # Validate chunk_attn_window_size for 'chunk' attention
    if not isinstance(chunk_attn_window_size, int) or chunk_attn_window_size <= 0:
      raise ValueError(
          f"When attention_type is 'chunk', chunk_attn_window_size must be an integer greater than 0. "
          f"Got: {chunk_attn_window_size}"
      )
  elif attention_type == AttentionType.LOCAL_SLIDING.value:
    if not isinstance(sliding_window_size, int) or sliding_window_size <= 0:
      raise ValueError(
          f"When attention_type is 'local', sliding_window_size must be an integer greater than 0. "
          f"Got: {sliding_window_size}"
      )


def validate_profiler_type(s: str) -> None:
  valid_profiler_types = ("", "nsys", "xplane")
  if s not in valid_profiler_types:  # currently supported attention
    raise ValueError("Invalid profiler type was passed. Valid options ", valid_profiler_types)


def validate_periodic_profiler(profiler, profile_periodically_period, profiler_steps):
  if profile_periodically_period <= 0:
    return
  if not profiler:
    raise ValueError("Periodic profiler requested but no profiler was set, set it via profiler=xplane or profiler=nsys")
  if profile_periodically_period < profiler_steps:
    raise ValueError(
        f"You must set the profile_periodically_period {profile_periodically_period} at least as long as profiler_steps {profiler_steps}."
    )


def validate_model_call_mode(s: str) -> None:
  valid_model_call_modes = ("", "inference")
  if s not in valid_model_call_modes:  # currently supported attention
    raise ValueError(f"Invalid model call mode {s}. Valid options are {valid_model_call_modes}")


def validate_prefill_and_target_lengths(max_prefill_length: int, max_target_length: int) -> None:
  if max_prefill_length <= 0:
    raise ValueError(f"Invalid max_prefill_predict_length {max_prefill_length}, it should be a positive number")
  if max_target_length < max_prefill_length:
    # valid max_target_length = max_prefill_length for existing logit checks
    raise ValueError(
        f"Invalid max_target_length {max_target_length}, this should be the sum of "
        f"max_prefill_predict_length ({max_prefill_length}) and the expected max output length."
    )


def validate_rope_type(rope_type: str) -> None:
  valid_rope_types = ("default", "yarn", "llama3.1")
  if rope_type not in valid_rope_types:
    raise ValueError(f"Invalid RoPE type was passed. Got: {rope_type}. Valid options: {valid_rope_types}")


def validate_keys(keys):
  validate_attention_kernel(keys["attention"])
  validate_attention_type(keys["attention_type"])
  validate_attention_window_params(
      keys["attention_type"], keys.get("chunk_attn_window_size"), keys.get("sliding_window_size")
  )
  validate_profiler_type(keys["profiler"])
  validate_periodic_profiler(keys["profiler"], keys["profile_periodically_period"], keys["profiler_steps"])
  validate_compute_axis_order(keys["compute_axis_order"])
  validate_kv_quant_axis(keys["kv_quant_axis"], keys["quantize_kvcache"])
  validate_model_call_mode(keys["model_call_mode"])
  validate_prefill_and_target_lengths(keys["max_prefill_predict_length"], keys["max_target_length"])
  validate_rope_type(keys["rope_type"])

  assert (keys["load_parameters_path"] == "" and keys["load_full_state_path"] == "") or keys[
      "enable_checkpointing"
  ], "You must set enable_checkpointing to load a checkpoint"
  assert (
      keys["load_parameters_path"] == "" or keys["load_full_state_path"] == ""
  ), "At most one of `load_parameters_path` or `load_full_state_path` should be set"
  if keys["enable_emergency_checkpoint"]:
    assert (
        keys["local_checkpoint_directory"] != ""
    ), "A local checkpoint directory must be specified when using emergency checkpoint"
    assert (
        keys["local_checkpoint_period"] > 0
    ), "A positive local checkpoint period must be specified when using emergency checkpoint"
    if keys["use_replicator_service"]:
      assert (
          keys["replicator_backup_interval_minutes"] > 0
      ), "Replicator service is enabled, the backup interval minutes must be positive"
  else:
    max_logging.log(
        "Not using emergency checkpoint, ignoring local_checkpoint_directory, local_checkpoint_period,"
        " use_replicator_service and replicator_backup_interval_minutes"
    )

  validate_multiple_slices(keys)
  if keys["num_experts"] > 1:
    validate_sparse_matmul_parallelism(keys)
    validate_deepseek_moe(keys)


def validate_tokenizer(keys):
  assert keys[
      "tokenizer_path"
  ], "Please provide tokenizer_path. Even if using pre-tokenized data, tokenizer is required to process special tokens."


def validate_data_input(keys):
  """validate provided parameters for data input"""
  if not keys["hf_access_token"]:
    keys["hf_access_token"] = None
  if keys["dataset_type"] == "hf":
    max_logging.log(
        f"dataset_type set to hf, will use {keys['hf_path']=}, {keys['hf_eval_path']=} to read data"
    )
    assert keys["hf_path"] != "", "hf_path can't be empty when dataset_type=hf"
    assert keys["hf_eval_path"] != "", "hf_path can't be empty when dataset_type=hf"

    if keys["eval_interval"] > 0:
<<<<<<< HEAD
      assert keys["hf_eval_path"], "Please specify hf_eval_path or set eval_interval to <=0."
=======
      assert keys["hf_eval_split"], "Please specify hf_eval_split or set eval_interval to <=0."
    assert keys["num_epoch"] == 1, f"hf pipeline only supports num_epoch=1, but num_epoch={keys['num_epoch']} is given."
>>>>>>> 1c38e141

  elif keys["dataset_type"] == "grain":
    max_logging.log(
        f"dataset_type set to grain, will use {keys['grain_train_files']=} as data files, and {keys['grain_worker_count']} workers"
    )
    assert keys["grain_train_files"] != "", "grain_train_files can't be empty when dataset_type=grain"
    if keys["eval_interval"] > 0:
      assert keys["grain_eval_files"], "Please specify grain_eval_files or set eval_interval to <=0."
    assert keys["tokenizer_type"] in (
        "sentencepiece",
        "huggingface",
    ), f"grain pipeline only supports tokenizer_type: sentencepiece, huggingface, but got {keys['tokenizer_type']}"
  elif keys["dataset_type"] == "tfds":
    max_logging.log(f"dataset_type set to tfds, will use {keys['dataset_path']=} and {keys['dataset_name']=}")
    assert keys["dataset_name"] != "", "dataset_name can't be empty when dataset_type=tfds"
    if keys["eval_interval"] > 0:
      assert keys["eval_split"], "Please specify eval_split or set eval_interval to <=0."

  if "tokenizer_llama3.tiktoken" in keys["tokenizer_path"]:
    assert (
        keys["tokenizer_type"] == "tiktoken"
    ), "tokenizer_type must be tiktoken when using tokenizer=tokenizer_llama3.tiktoken"

  if keys["sharding_tolerance"] > 1.0 or keys["sharding_tolerance"] < 0.0:
    max_logging.log(
        "WARNING: 'sharding_tolerance: allowed percentage of non-sharded parameters' should be between 0.0 and 1.0"
    )


def validate_model_name(s: str) -> bool:
  """Validate provided model name."""
  # currently supported models
  valid_model_names = (
      "default",
      "llama2-7b",
      "llama2-13b",
      "llama2-70b",
      "llama3-8b",
      "llama3-70b",
      "llama3.1-8b",
      "llama3.1-70b",
      "llama3.1-405b",
      "llama3.2-1b-jamo",
      "llama3.2-3b-jamo",
      "llama3.3-70b",
      "mistral-7b",
      'mistral-nemo',
      "mixtral-8x7b",
      "mixtral-8x22b",
      "deepseek2-16b",
      "deepseek2-236b",
      "deepseek3-671b",
      "gemma-7b",
      "gemma-2b",
      "gemma2-2b",
      "gemma2-9b",
      "gemma2-27b",
      "gemma3-4b",
      "gemma3-12b",
      "gemma3-27b",
      "gpt3-175b",
      "gpt3-22b",
      "gpt3-6b",
      "gpt3-52k",
      "gpt3-small",
      "llama-tiny",
      "llama-tiny-polyglot",
      "llama-ablation",
      "llama-ablation-large",
      "phi-4",
      "phi-4-jamo",
  )
  if s not in valid_model_names:
    raise ValueError(f"Invalid model name was passed. Got {s}, Valid options {valid_model_names}")


def validate_no_keys_overwritten_twice(keys1: list[str], keys2: list[str]):
  overwritten_keys = [k for k in keys1 if k in keys2]
  if overwritten_keys:
    raise ValueError(
        f"Keys {overwritten_keys} are overwritten from both the model"
        " and the environment/command line. This isn't allowed."
    )


def validate_and_assign_remat_tensors(keys):
  # list of allowed tensors for custom remat policy
  tensors = [
      "decoder_layer_input",
      "context",
      "mlpwi",
      "mlpwi_0",
      "mlpwi_1",
      "mlpwo",
      "query_proj",
      "key_proj",
      "value_proj",
      "out_proj",
  ]
  assert keys["decoder_layer_input"] != "remat", "Cannot remeterialize this tensor with scan_layers=True"
  tensors_on_device = []
  tensors_to_offload = []
  for t in tensors:
    if keys[t] == "device":
      tensors_on_device.append(t)
    elif keys[t] == "offload":
      tensors_to_offload.append(t)
    elif keys[t] != "remat":
      raise ValueError(f"Invalid value chosen for tensor {t}")
  keys["tensors_on_device"] = tensors_on_device
  keys["tensors_to_offload"] = tensors_to_offload
  return keys


def _lists_to_tuples(l: list[Any]) -> Union[tuple[Any], list[Any]]:
  return tuple(_lists_to_tuples(x) for x in l) if isinstance(l, list) else l


class _HyperParameters:
  # pylint: disable=missing-class-docstring
  # This class is responsible for loading, merging, and overriding the configuration.

  def _validate_env_variables(self, raw_data_from_yaml: dict[str, Any]):
    for environment_var in os.environ:
      if environment_var[: len(_MAX_PREFIX)] == _MAX_PREFIX:
        proposed_key = environment_var[len(_MAX_PREFIX) :].lower()
        if proposed_key not in raw_data_from_yaml:
          raise ValueError(f"We received env `{environment_var}` but it doesn't match a key, so it is assumed a mistake.")
        if not environment_var[len(_MAX_PREFIX) :].isupper():
          raise ValueError(f"We received env `{environment_var}` but it isn't all uppercase.")

  def _update_from_env_and_command_line(self, raw_keys, raw_data_from_yaml, argv, **kwargs) -> list[str]:
    """Update model config from environment and command line using OmegaConf overrides."""
    # Use OmegaConf.from_cli to capture CLI arguments.
    cli_cfg = OmegaConf.from_cli(argv[2:])
    # Also create a configuration from any extra keyword arguments.
    kwargs_cfg = OmegaConf.create(kwargs)
    # Merge command-line and keyword arguments.
    cmdline_cfg = OmegaConf.merge(cli_cfg, kwargs_cfg)
    raw_data_from_cmd_line = OmegaConf.to_container(cmdline_cfg, resolve=True)

    updated_keys = []

    for k in raw_data_from_cmd_line:
      if k not in raw_data_from_yaml:
        raise ValueError(f"Key {k} was passed at the command line but isn't in config.")

    for k in raw_data_from_yaml:
      if k in raw_data_from_cmd_line and yaml_key_to_env_key(k) in os.environ:
        raise ValueError(f"You are passing overrides by both CLI and ENV for `{k}`. This isn't allowed.")

      if k not in raw_data_from_cmd_line and yaml_key_to_env_key(k) not in os.environ:
        raw_keys[k] = raw_data_from_yaml[k]
        continue

      updated_keys.append(k)
      if k in raw_data_from_cmd_line:
        new_proposal = raw_data_from_cmd_line[k]
      else:
        new_proposal = os.environ.get(yaml_key_to_env_key(k))

      if (not isinstance(new_proposal, type(raw_data_from_yaml[k]))) and (
          type(raw_data_from_yaml[k]) not in _yaml_types_to_parser
      ):
        raise ValueError(
            f"For key '{k}', type {type(raw_data_from_yaml[k])} not in {_yaml_types_to_parser.keys()}, can't pass"
            " at the CLI or ENV"
        )

      if new_proposal is None:
        raw_keys[k] = None  # This allows users to set empty strings via CLI, otherwise parsed as "None" - b/405981568
      elif isinstance(new_proposal, type(raw_data_from_yaml[k])):
        raw_keys[k] = new_proposal  # take the raw data, no type conversion
      else:
        try:
          raw_keys[k] = _yaml_types_to_parser[type(raw_data_from_yaml[k])](
              new_proposal
          )  # take the command line value, but type it like the config value.
        except ValueError as e:
          raise ValueError(f"Couldn't parse value from CLI or ENV '{new_proposal}' for key '{k}'") from e

    return updated_keys

  def _load_config(self, config_name: str) -> dict[str, Any]:
    """Loads the YAML config from a file using OmegaConf, and resolves inheritance."""
    base_cfg = OmegaConf.load(config_name)
    raw_data_from_yaml = OmegaConf.to_container(base_cfg, resolve=True)

    # Load data from parent config. Note that inheritance has override
    # semantics, and the path is relative to the current config.
    if _BASE_CONFIG_ATTR in raw_data_from_yaml:
      parent_config_filename = raw_data_from_yaml[_BASE_CONFIG_ATTR]
      if not os.path.isabs(parent_config_filename):
        loaded_parent_config_filename = os.path.join(os.path.dirname(config_name), parent_config_filename)
        if not os.path.isfile(loaded_parent_config_filename):
          dir_path = os.path.dirname(os.path.realpath(__file__))
          loaded_parent_config_filename = os.path.join(dir_path, "configs", parent_config_filename)
      else:
        loaded_parent_config_filename = parent_config_filename

      base_config = self._load_config(loaded_parent_config_filename)
      # Override base_config with values from raw_data_from_yaml.
      for key, value in raw_data_from_yaml.items():
        base_config[key] = value
      return base_config
    return raw_data_from_yaml

  def __init__(self, argv: list[str], **kwargs):
    config_name: str = argv[1]
    raw_data_from_yaml = self._load_config(config_name)

    self._validate_env_variables(raw_data_from_yaml)

    raw_keys = OrderedDict()
    keys_from_env_and_command_line = self._update_from_env_and_command_line(raw_keys, raw_data_from_yaml, argv, **kwargs)
    max_logging.log(f"Updating keys from env and command line: {keys_from_env_and_command_line}")
    keys_from_model = _HyperParameters.update_model_vars(argv[1], raw_keys, config_name)
    max_logging.log(f"Updating keys from model: {keys_from_model}")
    validate_no_keys_overwritten_twice(keys_from_env_and_command_line, keys_from_model)

    # This must be invoked before initializing the backend
    raw_keys = validate_and_set_hlo_dump_defaults(raw_keys)

    # We initialize the jax distributed system here because it must be done before device backend is initialized.
    if raw_keys["jax_debug_log_modules"]:
      jax.config.update("jax_debug_log_modules", raw_keys["jax_debug_log_modules"])
    max_utils.maybe_initialize_jax_distributed_system(raw_keys)

    if raw_keys["jax_cache_dir"]:
      compilation_cache.set_cache_dir(os.path.expanduser(raw_keys["jax_cache_dir"]))

    _HyperParameters.user_init(raw_keys)
    if raw_keys["dataset_type"] == "c4_mlperf" and raw_keys["model_name"] == "gpt3-175b":
      _HyperParameters.configure_gpt3_task(raw_keys)

    if not os.path.isfile(raw_keys["tokenizer_path"]):
      # Try and find the tokenizer path relative to the config file.
      tokenizer_path = os.path.join(
          os.path.dirname(config_name),
          raw_keys["tokenizer_path"],
      )

      if os.path.isfile(tokenizer_path):
        raw_keys["tokenizer_path"] = tokenizer_path

    self.keys = raw_keys
    keys = [k for k in raw_keys]  # pylint: disable=unnecessary-comprehension
    keys.sort()

    if raw_keys["log_config"]:
      for k in keys:
        if k != "hf_access_token":
          max_logging.log(f"Config param {k}: {raw_keys[k]}")

  @staticmethod
  def user_init(raw_keys):
    """Transformations between the config data and configs used at runtime"""
    if raw_keys["run_name"] == "":
      raw_keys["run_name"] = os.environ.get("JOBSET_NAME")  # using XPK default
    run_name = raw_keys["run_name"]
    base_output_directory = raw_keys["base_output_directory"]
    if run_name:
      raw_keys["tensorboard_dir"] = os.path.join(base_output_directory, run_name, "tensorboard", "")
      raw_keys["checkpoint_dir"] = os.path.join(base_output_directory, run_name, "checkpoints", "")
      raw_keys["metrics_dir"] = os.path.join(base_output_directory, run_name, "metrics", "")

    if raw_keys["learning_rate_schedule_steps"] == -1:
      raw_keys["learning_rate_schedule_steps"] = raw_keys["steps"]
    if raw_keys["steps"] == -1:
      raw_keys["steps"] = raw_keys["learning_rate_schedule_steps"]

    if raw_keys["attn_logits_soft_cap"] == 0.0:
      raw_keys["attn_logits_soft_cap"] = None
    if raw_keys["final_logits_soft_cap"] == 0.0:
      raw_keys["final_logits_soft_cap"] = None

    emb_scale, num_head_scale, mlp_dim_scale, layer_scale = get_individual_scales(raw_keys["global_parameter_scale"])
    raw_keys["emb_dim"] = 2**emb_scale * raw_keys["base_emb_dim"]
    raw_keys["num_query_heads"] = 2**num_head_scale * raw_keys["base_num_query_heads"]
    raw_keys["num_kv_heads"] = 2**num_head_scale * raw_keys["base_num_kv_heads"]
    raw_keys["mlp_dim"] = 2**mlp_dim_scale * raw_keys["base_mlp_dim"]
    raw_keys["moe_mlp_dim"] = 2**mlp_dim_scale * raw_keys["base_moe_mlp_dim"]
    raw_keys["num_decoder_layers"] = 2**layer_scale * raw_keys["base_num_decoder_layers"]

    # This is the first command that initializes the backend - it calls
    # jax.devices()
    (
        raw_keys["global_batch_size_to_load"],
        raw_keys["global_batch_size_to_train_on"],
        raw_keys["micro_batch_size_to_train_on"],
    ) = calculate_global_batch_sizes(
        raw_keys["per_device_batch_size"],
        raw_keys["expansion_factor_real_data"],
        get_num_target_devices(raw_keys),
        raw_keys["gradient_accumulation_steps"],
    )

    if raw_keys["eval_per_device_batch_size"] <= 0:
      raw_keys["eval_per_device_batch_size"] = raw_keys["per_device_batch_size"]

    (
        raw_keys["global_batch_size_to_load_eval"],
        raw_keys["global_batch_size_to_eval_on"],
        raw_keys["micro_batch_size_to_eval_on"],
    ) = calculate_global_batch_sizes(
        raw_keys["eval_per_device_batch_size"],
        raw_keys["expansion_factor_real_data"],
        get_num_target_devices(raw_keys),
        1,
    )

    raw_keys["num_slices"] = max_utils.get_num_slices(raw_keys)
    raw_keys["quantization_local_shard_count"] = get_quantization_local_shard_count(raw_keys)
    raw_keys = create_parallelisms_list(raw_keys)
    raw_keys = set_and_validate_pipeline_config(raw_keys)

    if raw_keys["dataset_type"] == "c4_mlperf":
      raw_keys["add_bos"] = False
      raw_keys["add_eos"] = False
      max_logging.log("Override add_bos and add_eos to False when dataset_type=c4_mlperf")

    # Write raw_keys to GCS before type conversions
    gcs_utils.write_config_raw_keys_for_gcs(raw_keys)

    # Type conversions
    raw_keys["dtype"] = jax.numpy.dtype(raw_keys["dtype"])
    raw_keys["weight_dtype"] = jax.numpy.dtype(raw_keys["weight_dtype"])
    raw_keys["mu_dtype"] = set_mu_dtype(raw_keys)
    raw_keys["logical_axis_rules"] = _lists_to_tuples(raw_keys["logical_axis_rules"])
    raw_keys["data_sharding"] = _lists_to_tuples(raw_keys["data_sharding"])

    if raw_keys["remat_policy"] == "custom":
      raw_keys = validate_and_assign_remat_tensors(raw_keys)
    validate_keys(raw_keys)
    validate_tokenizer(raw_keys)
    validate_data_input(raw_keys)

  @staticmethod
  def configure_gpt3_task(raw_keys):
    """dynamically configure gpt3 task based on training rules"""
    # follow https://github.com/google/paxml/blob/19db52eed85ae0d2365339b83a97cd0b873bbf73/paxml/tasks/lm/params/c4.py#L280
    #   according to training_rules of mlperf gpt3 training
    global_batch_size_to_train_on = raw_keys["global_batch_size_to_train_on"]
    if global_batch_size_to_train_on <= 3584:
      raw_keys["learning_rate"] = 2e-5
    else:
      raw_keys["learning_rate"] = 3e-5
    warmup_steps = math.ceil(265.0 * 1536 / global_batch_size_to_train_on - 1e-6)
    decay_end_step = math.ceil(108600.0 * 1536 / global_batch_size_to_train_on - 1e-6)
    raw_keys["learning_rate_schedule_steps"] = decay_end_step
    raw_keys["warmup_steps_fraction"] = warmup_steps / decay_end_step
    raw_keys["eval_interval"] = math.ceil(24567 / global_batch_size_to_train_on)

  @staticmethod
  def update_model_vars(base_config_path, raw_keys, config_name: str):
    """Update model config variables"""
    validate_model_name(raw_keys["model_name"])
    max_logging.log(f"Running Model: {raw_keys['model_name']}")

    updated_keys = []
    if raw_keys["model_name"] != "default":
      model_name = raw_keys["model_name"]
      # First look at the model configs next to the base_config_path, and
      # fallback to the python codebase if the config cannot be found.
      file_path = os.path.join(os.path.dirname(base_config_path), "models", f"{model_name}.yml")
      if not os.path.isfile(file_path):
        dir_path = os.path.dirname(os.path.realpath(__file__))
        file_path = os.path.join(dir_path, "configs", "models", f"{model_name}.yml")
      # Use OmegaConf to load the model-specific configuration.
      model_vars = OmegaConf.load(file_path)
      model_vars = OmegaConf.to_container(model_vars, resolve=True)
      updated_keys = list(model_vars.keys())
      raw_keys = validate_and_update_keys(raw_keys, model_vars, config_name)
    return updated_keys


def create_parallelisms_list(raw_keys):
  ici_parallelism = [
      raw_keys["ici_data_parallelism"],
      raw_keys["ici_pipeline_parallelism"],
      raw_keys["ici_fsdp_parallelism"],
      raw_keys["ici_fsdp_transpose_parallelism"],
      raw_keys["ici_sequence_parallelism"],
      raw_keys["ici_context_parallelism"],
      raw_keys["ici_context_autoregressive_parallelism"],
      raw_keys["ici_tensor_parallelism"],
      raw_keys["ici_tensor_transpose_parallelism"],
      raw_keys["ici_tensor_sequence_parallelism"],
      raw_keys["ici_expert_parallelism"],
      raw_keys["ici_autoregressive_parallelism"],
  ]
  dcn_parallelism = [
      raw_keys["dcn_data_parallelism"],
      raw_keys["dcn_pipeline_parallelism"],
      raw_keys["dcn_fsdp_parallelism"],
      raw_keys["dcn_fsdp_transpose_parallelism"],
      raw_keys["dcn_sequence_parallelism"],
      raw_keys["dcn_context_parallelism"],
      raw_keys["dcn_context_autoregressive_parallelism"],
      raw_keys["dcn_tensor_parallelism"],
      raw_keys["dcn_tensor_transpose_parallelism"],
      raw_keys["dcn_tensor_sequence_parallelism"],
      raw_keys["dcn_expert_parallelism"],
      raw_keys["dcn_autoregressive_parallelism"],
  ]
  raw_keys["ici_parallelism"] = ici_parallelism
  raw_keys["dcn_parallelism"] = dcn_parallelism
  return raw_keys


def set_mu_dtype(raw_keys):
  # Default mu_dtype to weight_dtype if unset
  if raw_keys["mu_dtype"]:
    assert raw_keys["opt_type"] != "adam_pax", "opt_type adam_pax doesn't support explicitly setting mu_dtype"

  if raw_keys["mu_dtype"] == "":
    return raw_keys["weight_dtype"]
  else:
    return jax.numpy.dtype(raw_keys["mu_dtype"])


def validate_and_set_hlo_dump_defaults(raw_keys):
  if not raw_keys["dump_hlo"]:
    return raw_keys
  if os.environ.get("XLA_FLAGS") and raw_keys["dump_hlo_xla_flags"]:
    raise ValueError("You must set either XLA_FLAGS or dump_hlo_xla_flags to dump HLO, but not both.")
  if not os.environ.get("XLA_FLAGS") and not raw_keys["dump_hlo_xla_flags"]:
    raw_keys["dump_hlo_xla_flags"] = f"--xla_dump_to={raw_keys['dump_hlo_local_dir']} --xla_dump_large_constants"
    if raw_keys["dump_hlo_module_name"]:
      raw_keys["dump_hlo_xla_flags"] = (
          f"{raw_keys['dump_hlo_xla_flags']} --xla_dump_hlo_module_re={raw_keys['dump_hlo_module_name']}"
      )
  if not raw_keys["dump_hlo_gcs_dir"]:
    raw_keys["dump_hlo_gcs_dir"] = os.path.join(raw_keys["base_output_directory"], raw_keys["run_name"], "xla_dump")
  else:
    raw_keys["dump_hlo_gcs_dir"] = gcs_utils.add_trailing_slash(raw_keys["dump_hlo_gcs_dir"])
  if not os.environ.get("XLA_FLAGS"):
    os.environ["XLA_FLAGS"] = raw_keys["dump_hlo_xla_flags"]
  return raw_keys


def validate_multiple_slices(raw_keys):
  if (
      math.fabs(
          math.prod(
              [
                  raw_keys["dcn_data_parallelism"],
                  raw_keys["dcn_pipeline_parallelism"],
                  raw_keys["dcn_fsdp_parallelism"],
                  raw_keys["dcn_fsdp_transpose_parallelism"],
                  raw_keys["dcn_sequence_parallelism"],
                  raw_keys["dcn_context_parallelism"],
                  raw_keys["dcn_tensor_parallelism"],
                  raw_keys["dcn_tensor_sequence_parallelism"],
                  raw_keys["dcn_expert_parallelism"],
                  raw_keys["dcn_context_autoregressive_parallelism"],
                  raw_keys["dcn_autoregressive_parallelism"],
              ]
          )
      )
      > 1
  ):
    assert raw_keys["num_slices"] > 1, "DCN parallelism requested but only one slice available."


def set_and_validate_pipeline_config(raw_keys):
  if using_pipeline_parallelism(raw_keys):

    def modify_activation_embed_and_logits_batch(logical_axis_rules):
      for idx, logical_rule in enumerate(logical_axis_rules):
        if logical_rule[0] == "activation_embed_and_logits_batch":
          # For pipeline parallelism the pre and post decoder layer tensors' batch dimension is sharded by stages.
          # Microbatches are sharded by stage, so moving out of and into this sharding should be a local reshape.
          # The "stage" needs to be listed first since the microbatch dimension is first before the reshape.
          logical_axis_rules[idx] = [
              "activation_embed_and_logits_batch",
              ["stage", "data", "fsdp", "fsdp_transpose", "expert"],
          ]
          break  # Exit the loop after modifying the list
      return logical_axis_rules

    def pipeline_first_axis(raw_keys):
      # We have seen better performance when axes used for DCN are earlier in this list than ICI, see (b/339009148) for details
      ici_parallelism = [
          raw_keys["ici_pipeline_parallelism"],
          raw_keys["ici_data_parallelism"],
          raw_keys["ici_fsdp_parallelism"],
          raw_keys["ici_fsdp_transpose_parallelism"],
          raw_keys["ici_sequence_parallelism"],
          raw_keys["ici_context_parallelism"],
          raw_keys["ici_context_autoregressive_parallelism"],
          raw_keys["ici_tensor_parallelism"],
          raw_keys["ici_tensor_transpose_parallelism"],
          raw_keys["ici_tensor_sequence_parallelism"],
          raw_keys["ici_expert_parallelism"],
          raw_keys["ici_autoregressive_parallelism"],
      ]
      dcn_parallelism = [
          raw_keys["dcn_pipeline_parallelism"],
          raw_keys["dcn_data_parallelism"],
          raw_keys["dcn_fsdp_parallelism"],
          raw_keys["dcn_fsdp_transpose_parallelism"],
          raw_keys["dcn_sequence_parallelism"],
          raw_keys["dcn_context_parallelism"],
          raw_keys["dcn_context_autoregressive_parallelism"],
          raw_keys["dcn_tensor_parallelism"],
          raw_keys["dcn_tensor_transpose_parallelism"],
          raw_keys["dcn_tensor_sequence_parallelism"],
          raw_keys["dcn_expert_parallelism"],
          raw_keys["dcn_autoregressive_parallelism"],
      ]
      mesh_axes = [
          "stage",
          "data",
          "fsdp",
          "fsdp_transpose",
          "sequence",
          "context",
          "context_autoregressive",
          "tensor",
          "tensor_transpose",
          "tensor_sequence",
          "expert",
          "autoregressive",
      ]
      data_sharding = [
          [
              "stage",
              "data",
              "fsdp",
              "fsdp_transpose",
              "sequence",
              "context",
              "context_autoregressive",
              "tensor",
              "tensor_transpose",
              "tensor_sequence",
              "expert",
              "autoregressive",
          ]
      ]

      raw_keys["ici_parallelism"] = ici_parallelism
      raw_keys["dcn_parallelism"] = dcn_parallelism
      raw_keys["mesh_axes"] = mesh_axes
      raw_keys["data_sharding"] = data_sharding
      return raw_keys

    raw_keys["using_pipeline_parallelism"] = True
    raw_keys["logical_axis_rules"] = modify_activation_embed_and_logits_batch(raw_keys["logical_axis_rules"])
    raw_keys = pipeline_first_axis(raw_keys)
    num_stages = int(raw_keys["ici_pipeline_parallelism"] * raw_keys["dcn_pipeline_parallelism"])
    if raw_keys["num_pipeline_repeats"] == -1:
      num_pipeline_repeats, remainder = divmod(
          raw_keys["num_decoder_layers"], num_stages * raw_keys["num_layers_per_pipeline_stage"]
      )
      assert (
          not remainder
      ), f"The number of layers per stage ({raw_keys['num_layers_per_pipeline_stage']}) times the number of stages ({num_stages}) must divide the number of decoder layers ({raw_keys['num_decoder_layers']}) "
      raw_keys["num_pipeline_repeats"] = num_pipeline_repeats
    assert (
        num_stages * raw_keys["num_pipeline_repeats"] * raw_keys["num_layers_per_pipeline_stage"]
        == raw_keys["num_decoder_layers"]
    ), f"The product of pipeline stages ({num_stages}), repeats ({raw_keys['num_pipeline_repeats']}), and layers per stage ({raw_keys['num_layers_per_pipeline_stage']}) must be equal to the number of layers ({raw_keys['num_decoder_layers']})"
    if raw_keys["num_pipeline_microbatches"] == -1:
      if raw_keys["pipeline_delay_activation_forwarding"]:
        raw_keys["num_pipeline_microbatches"] = 2 * num_stages
      else:
        raw_keys["num_pipeline_microbatches"] = num_stages
    assert (
        raw_keys["num_pipeline_microbatches"] % num_stages == 0
    ), f"The number of microbatches ({raw_keys['num_pipeline_microbatches']}) must be divisible by the number of stages ({num_stages})"
    assert (
        raw_keys["micro_batch_size_to_train_on"] % raw_keys["num_pipeline_microbatches"] == 0
    ), f"The batch size ({raw_keys['micro_batch_size_to_train_on']}) must be divisible by the number of microbatches ({raw_keys['num_pipeline_microbatches']})"
    if raw_keys["pipeline_delay_activation_forwarding"]:
      assert (
          raw_keys["num_pipeline_microbatches"] >= 2 * num_stages
      ), f"Delayed activation forwarding requires at least 2 * num_stages microbatches, but {num_stages} stages are used with {raw_keys['num_pipeline_microbatches']} microbatches"
  else:
    raw_keys["using_pipeline_parallelism"] = False
  return raw_keys


def validate_deepseek_moe(raw_keys):
  if raw_keys["decoder_block"] == "deepseek" and using_pipeline_parallelism(raw_keys):
    raise ValueError("Currently we do not support DeepSeek MoE with pipeline parallelism.")
  if raw_keys["n_routing_groups"] != -1:
    if raw_keys["topk_routing_group"] == -1:
      raise ValueError(f'config topk_routing_group: {raw_keys["topk_routing_group"]} is not defined')
    if raw_keys["n_routing_groups"] <= raw_keys["topk_routing_group"]:
      raise ValueError(
          f'config n_routing_groups: {raw_keys["n_routing_groups"]} must be greter than topk_routing_group: {raw_keys["topk_routing_group"]}'
      )
    if raw_keys["num_experts"] % raw_keys["n_routing_groups"] != 0:
      raise ValueError(
          f'config num_experts: {raw_keys["num_experts"]} must be divisible by n_routing_groups: {raw_keys["n_routing_groups"]}'
      )


def validate_sparse_matmul_parallelism(raw_keys):
  if raw_keys["sparse_matmul"] and (using_sequence_parallelism(raw_keys) or using_pipeline_parallelism(raw_keys)):
    raise ValueError("Currently we only support Megablox and Ragged dot with data, tensor, and expert parallelism.")
  tensor_parallelism = (
      raw_keys["ici_tensor_parallelism"]
      * raw_keys["dcn_tensor_parallelism"]
      * raw_keys["ici_tensor_sequence_parallelism"]
      * raw_keys["dcn_tensor_sequence_parallelism"]
      * raw_keys["ici_tensor_transpose_parallelism"]
      * raw_keys["dcn_tensor_transpose_parallelism"]
  )
  if raw_keys["sparse_matmul"] and using_tensor_parallelism(raw_keys) and (raw_keys["emb_dim"] % tensor_parallelism):
    raise ValueError(
        f"The embedding dimension {raw_keys['emb_dim']} is not divisible by tensor parallelism setting {tensor_parallelism}."
    )
  expert_parallelism = raw_keys["ici_expert_parallelism"] * raw_keys["dcn_expert_parallelism"]
  if raw_keys["sparse_matmul"] and using_expert_parallelism(raw_keys) and (raw_keys["num_experts"] % expert_parallelism):
    raise ValueError(
        f"The expert dimension {raw_keys['num_experts']} is not divisible by expert parallelism setting {expert_parallelism}."
    )


def create_new_logical_axis_rules(old_logical_axis_rules, new_logical_axis_rules):
  new_logical_axis = set()
  replacements = []
  for logical_axis, mesh_axes in new_logical_axis_rules:
    logical_axis_exists = any(rule for rule in old_logical_axis_rules if rule[0] == logical_axis)
    if not logical_axis_exists:
      continue
    replacements.append((logical_axis, mesh_axes))
    new_logical_axis.add(logical_axis)
  old_logical_rules_filtered = [
      (old_logical_axis, _lists_to_tuples(old_mesh_axes))
      for old_logical_axis, old_mesh_axes in old_logical_axis_rules
      if old_logical_axis not in new_logical_axis
  ]
  return old_logical_rules_filtered + replacements


def update_model_keys(raw_keys, model_keys, key):
  """Update `key` value in `raw_keys` from the value in `model_keys`."""
  assert key in model_keys and key in raw_keys
  if key == "logical_axis_rules":
    raw_keys[key] = create_new_logical_axis_rules(
        old_logical_axis_rules=raw_keys[key], new_logical_axis_rules=model_keys[key]
    )
    return
  raw_keys[key] = model_keys[key]


def validate_and_update_keys(raw_keys, model_keys, config_name: str):
  """Validate and update model specific config keys"""
  max_logging.log("Updating following parameters in config\n")

  for k in model_keys:
    max_logging.log(f"{k}: {model_keys[k]}")
    if k not in raw_keys:
      raise ValueError(f"Key {k} does not exist in config {config_name}.")
    elif not isinstance(raw_keys[k], type(model_keys[k])):
      raise ValueError(f"Type of key:{k} does not match with {type(model_keys[k])}")
    else:
      update_model_keys(raw_keys, model_keys, k)
  return raw_keys


def get_individual_scales(scale):
  """Choose appropriate scales for individual dimensions based on global scale
  We choose to rotate between doubling:
    num_head and mlp_dim
    embed_dim
    num_layers
  Any one of these steps is not a perfect doubling, although going through a cycle
  of three is a near perfect 8x scaling except for the linear -> softmax -> output step"""

  log_2_scale = math.floor((math.log2(scale)))
  if 2**log_2_scale != scale:
    raise ValueError(
        "Global parameter scale should be a power of 2. If you want finer grained control of the model sizes "
        "then you can explicitly set base_embed_dim, base_num_heads, base_mlp_dim, base_num_decoder_layers and/or head_dim."
    )
  base_scale, rem = divmod(log_2_scale, 3)
  num_head_scale = base_scale + int(rem > 0)
  mlp_dim_scale = num_head_scale
  emb_scale = base_scale + int(rem > 1)
  layer_scale = base_scale
  return emb_scale, num_head_scale, mlp_dim_scale, layer_scale


def calculate_global_batch_sizes(
    per_device_batch_size, expansion_factor_real_data, num_devices, gradient_accumulation_steps
):
  """Calculates target global batch size from target devices and per_device_batch"""
  if per_device_batch_size < 1.0:
    # For per_device_batch_size<1, we load the data as if per_device_batch_size=1
    if expansion_factor_real_data != -1:
      micro_batch_size_to_load = num_devices * expansion_factor_real_data
    else:
      micro_batch_size_to_load = num_devices
  else:
    if expansion_factor_real_data != -1:
      micro_batch_size_to_load = int(num_devices * per_device_batch_size * expansion_factor_real_data)
    else:
      micro_batch_size_to_load = int(num_devices * per_device_batch_size)

  micro_batch_size_to_train_on = int(num_devices * per_device_batch_size)
  global_batch_size_to_load = int(micro_batch_size_to_load * gradient_accumulation_steps)
  global_batch_size_to_train_on = int(micro_batch_size_to_train_on * gradient_accumulation_steps)
  return global_batch_size_to_load, global_batch_size_to_train_on, micro_batch_size_to_train_on


def get_num_target_devices(raw_keys):
  # In AOT case compile_topology is set (e.g. is not the empty string), and we determine the
  # number of devices from the compile_topology. In non-AOT settings we simply can use jax.devices().
  if raw_keys.get("compile_topology"):
    compile_topology = accelerator_to_spec_map.get_system_characteristics(raw_keys["compile_topology"])
    devices_per_slice = compile_topology.devices_per_slice
    return int(devices_per_slice * raw_keys["compile_topology_num_slices"])
  else:
    return len(jax.devices())


def get_quantization_local_shard_count(raw_keys):
  if raw_keys["quantization_local_shard_count"] == -1:
    return raw_keys["num_slices"]
  else:
    return raw_keys["quantization_local_shard_count"]


def using_pipeline_parallelism(raw_keys) -> bool:
  return int(raw_keys["ici_pipeline_parallelism"]) > 1 or int(raw_keys["dcn_pipeline_parallelism"]) > 1


def using_tensor_parallelism(raw_keys) -> bool:
  return (
      int(raw_keys["ici_tensor_parallelism"]) > 1
      or int(raw_keys["dcn_tensor_parallelism"]) > 1
      or int(raw_keys["ici_tensor_sequence_parallelism"]) > 1
      or int(raw_keys["dcn_tensor_sequence_parallelism"]) > 1
  )


def using_sequence_parallelism(raw_keys) -> bool:
  if int(raw_keys["ici_expert_parallelism"]) > 1 and int(raw_keys["dcn_expert_parallelism"]) > 1:
    raise ValueError("Expert parallelism can only be enabled on ICI or DCN, not both.")
  return int(raw_keys["ici_sequence_parallelism"]) > 1 or int(raw_keys["dcn_sequence_parallelism"]) > 1


def using_expert_parallelism(raw_keys) -> bool:
  return int(raw_keys["ici_expert_parallelism"]) > 1 or int(raw_keys["dcn_expert_parallelism"]) > 1


class HyperParameters:
  """Wrapper class to expose the configuration in a read-only manner."""

  def __init__(self, config):
    object.__setattr__(self, "_config", config)

  def __getattr__(self, attr):
    try:
      # Attempt to perform the normal lookup
      return object.__getattribute__(self, "_config").keys[attr]
    except AttributeError as exc:
      raise AttributeError(f"'{self.__class__.__name__}' object has no attribute '{attr}'") from exc

  def __setattr__(self, attr, value):
    raise ValueError("Reinitialization of config is not allowed")

  def get_keys(self):
    return self._config.keys


def initialize(argv, **kwargs):
  _config = _HyperParameters(argv, **kwargs)
  config = HyperParameters(_config)
  return config


if __name__ == "__main__":
  main_config = initialize(sys.argv)
  print(main_config.steps)
  r = range(main_config.steps)<|MERGE_RESOLUTION|>--- conflicted
+++ resolved
@@ -206,12 +206,7 @@
     assert keys["hf_eval_path"] != "", "hf_path can't be empty when dataset_type=hf"
 
     if keys["eval_interval"] > 0:
-<<<<<<< HEAD
       assert keys["hf_eval_path"], "Please specify hf_eval_path or set eval_interval to <=0."
-=======
-      assert keys["hf_eval_split"], "Please specify hf_eval_split or set eval_interval to <=0."
-    assert keys["num_epoch"] == 1, f"hf pipeline only supports num_epoch=1, but num_epoch={keys['num_epoch']} is given."
->>>>>>> 1c38e141
 
   elif keys["dataset_type"] == "grain":
     max_logging.log(
