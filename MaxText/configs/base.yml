--- conflicted
+++ resolved
@@ -678,7 +678,6 @@
 # This is a temporary flag that will removed soon after the fix lands in TE
 enable_padding_causal_mask: True
 
-<<<<<<< HEAD
 # wandb configuration
 use_wandb: False
 wandb_project: ''
@@ -687,7 +686,7 @@
 jax_debug_nans: False
 
 cumulative_metrics: ['tokens_count_text', "rows_count_text"]
-=======
+
 # Llama4-specific
 # Whether to apply Query/Key normalization.
 # NOTE: non-Llama4 models use RMSNorm before RoPE
@@ -698,5 +697,4 @@
 
 # Multimodal flags
 use_multimodal: False
-image_size_for_vit: 896 # Default for Gemma3, and should be overwritten by model's config
->>>>>>> 8d7c3f9e
+image_size_for_vit: 896 # Default for Gemma3, and should be overwritten by model's config